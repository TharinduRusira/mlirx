--- conflicted
+++ resolved
@@ -9,226 +9,7 @@
 
 ## Operations
 
-<<<<<<< HEAD
-TODO: rank, which returns an index.
-
-## Terminator operations
-
-Terminator operations are required at the end of each block. They may contain a
-list of successors, i.e. other blocks to which the control flow will proceed.
-
-### 'br' terminator operation
-
-Syntax:
-
-```
-operation ::= `br` successor
-successor ::= bb-id branch-use-list?
-branch-use-list ::= `(` ssa-use-list `:` type-list-no-parens `)`
-```
-
-The `br` terminator operation represents an unconditional jump to a target
-block. The count and types of operands to the branch must align with the
-arguments in the target block.
-
-The MLIR branch operation is not allowed to target the entry block for a region.
-
-### 'cond_br' terminator operation
-
-Syntax:
-
-```
-operation ::= `cond_br` ssa-use `,` successor `,` successor
-```
-
-The `cond_br` terminator operation represents a conditional branch on a boolean
-(1-bit integer) value. If the bit is set, then the first destination is jumped
-to; if it is false, the second destination is chosen. The count and types of
-operands must align with the arguments in the corresponding target blocks.
-
-The MLIR conditional branch operation is not allowed to target the entry block
-for a region. The two destinations of the conditional branch operation are
-allowed to be the same.
-
-The following example illustrates a function with a conditional branch operation
-that targets the same block:
-
-```mlir
-func @select(i32, i32, i1) -> i32 {
-^bb0(%a : i32, %b :i32, %flag : i1) :
-    // Both targets are the same, operands differ
-    cond_br %flag, ^bb1(%a : i32), ^bb1(%b : i32)
-
-^bb1(%x : i32) :
-    return %x : i32
-}
-```
-
-### 'return' terminator operation
-
-Syntax:
-
-```
-operation ::= `return` (ssa-use-list `:` type-list-no-parens)?
-```
-
-The `return` terminator operation represents the transfer of control to its
-parent op, which is the op immediately enclosing the region in which the
-`return' appears.  The semantics of the parent op define where control flows
-next. When the parent op of a `return` is a function op, the `return' represents
-the completion of that function and produces its result values. The count and
-types of the operands must match the result types of that function. In the case
-that the parent op is not a function, the count and types of the return's
-operands must match those of the result values of the parent op.
-
-## Core Operations
-
-### 'call' operation
-
-Syntax:
-
-```
-operation ::=
-    (ssa-id `=`)? `call` symbol-ref-id `(` ssa-use-list? `)` `:` function-type
-```
-
-The `call` operation represents a direct call to a function. The operands and
-result types of the call must match the specified function type. The callee is
-encoded as a function attribute named "callee".
-
-Example:
-
-```mlir
-// Calling the function my_add.
-%31 = call @my_add(%0, %1) : (tensor<16xf32>, tensor<16xf32>) -> tensor<16xf32>
-```
-
-### 'call_indirect' operation
-
-Syntax:
-
-```
-operation ::= `call_indirect` ssa-use `(` ssa-use-list? `)` `:` function-type
-```
-
-The `call_indirect` operation represents an indirect call to a value of function
-type. Functions are first class types in MLIR, and may be passed as arguments
-and merged together with block arguments. The operands and result types of the
-call must match the specified function type.
-
-Function values can be created with the
-[`constant` operation](#constant-operation).
-
-Example:
-
-```mlir
-%31 = call_indirect %15(%0, %1)
-        : (tensor<16xf32>, tensor<16xf32>) -> tensor<16xf32>
-```
-
-### 'dim' operation
-
-Syntax:
-
-```
-operation ::= ssa-id `=` `dim` ssa-id `,` integer-literal `:` type
-```
-
-The `dim` operation takes a memref or tensor operand and a dimension index, and
-returns an [`index`](../LangRef.md#index-type) that is the size of that
-dimension.
-
-The `dim` operation is represented with a single integer attribute named
-`index`, and the type specifies the type of the memref or tensor operand.
-
-Examples:
-
-```mlir
-// Always returns 4, can be constant folded:
-%x = dim %A, 0 : tensor<4 x ? x f32>
-
-// Returns the dynamic dimension of %A.
-%y = dim %A, 1 : tensor<4 x ? x f32>
-
-// Equivalent generic form:
-%x = "std.dim"(%A) {index = 0 : i64} : (tensor<4 x ? x f32>) -> index
-%y = "std.dim"(%A) {index = 1 : i64} : (tensor<4 x ? x f32>) -> index
-```
-
-## Memory Operations
-
-### 'alloc' operation
-
-Syntax:
-
-```
-operation ::= ssa-id `=` `alloc` dim-and-symbol-use-list `:` memref-type
-```
-
-Allocates a new memref of specified type. Values required for dynamic dimension
-sizes are passed as arguments in parentheses (in the same order in which they
-appear in the shape signature of the memref) while the symbols required by the
-layout map are passed in the square brackets in lexicographical order. If no
-layout maps are specified in the memref, then an identity mapping is used.
-
-The buffer referenced by a memref type is created by the `alloc` operation, and
-destroyed by the `dealloc` operation.
-
-Example:
-
-```mlir
-// Allocating memref for a fully static shape.
-%A = alloc() : memref<1024x64xf32, #layout_map0, memspace0>
-
-// %M, %N, %x, %y are SSA values of integer type.  M and N are bound to the
-// two unknown dimensions of the type and x/y are bound to symbols in
-// #layout_map1.
-%B = alloc(%M, %N)[%x, %y] : memref<?x?xf32, #layout_map1, memspace1>
-```
-
-### 'alloc_static' operation
-
-Syntax:
-
-```
-operation ::=
-    ssa-id `=` `alloc_static` `(` integer-literal `)` :  memref-type
-```
-
-Allocates a new memref of specified type with a fixed base pointer location in
-memory. 'alloc_static' does not support types that have dynamic shapes or that
-require dynamic symbols in their layout function (use the
-[`alloc` operation](#alloc-operation) in those cases).
-
-Example:
-
-```mlir
-%A = alloc_static(0x1232a00) : memref<1024 x 64 x f32, #layout_map0, memspace0>
-```
-
-The `alloc_static` operation is used to represent code after buffer allocation
-has been performed.
-
-### 'dealloc' operation
-
-Syntax:
-
-```
-operation ::= `dealloc` ssa-use `:` memref-type
-```
-
-Delineates the end of the lifetime of the memory corresponding to a memref
-allocation. It is paired with an [`alloc`](#alloc-operation) or
-[`alloc_static`](#alloc-static-operation) operation.
-
-Example:
-
-```mlir
-dealloc %A : memref<128 x f32, #layout, memspace0>
-```
-=======
 [include "Dialects/StandardOps.md"]
->>>>>>> 0a55d3f5
 
 ### 'dma_start' operation
 
