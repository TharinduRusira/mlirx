--- conflicted
+++ resolved
@@ -111,13 +111,13 @@
 //      FILTER: affine.for %{{.*}} = 0 to 4096 step 128 {
 //      FILTER:   alloc() : memref<128x4096xf32>
 //  FILTER-NOT:   alloc()
-//      FILTER:   affine.for %{{.*}} = 0 to 128 {
+//      FILTER:   affine.for %{{.*}} =
 //      FILTER:     affine.for %{{.*}} = 0 to 4096 {
-//      FILTER:     affine.for %{{.*}} = 0 to 4096 step 128 {
-// FILTER-NEXT:       affine.for %{{.*}} = 0 to 4096 step 128 {
+//      FILTER:   affine.for %{{.*}} = 0 to 4096 step 128 {
+// FILTER-NEXT:     affine.for %{{.*}} = 0 to 4096 step 128 {
+// FILTER-NEXT:       affine.for %{{.*}} = #map{{.*}}(%{{.*}}) to #map{{.*}}(%{{.*}}) {
 // FILTER-NEXT:         affine.for %{{.*}} = #map{{.*}}(%{{.*}}) to #map{{.*}}(%{{.*}}) {
 // FILTER-NEXT:           affine.for %{{.*}} = #map{{.*}}(%{{.*}}) to #map{{.*}}(%{{.*}}) {
-// FILTER-NEXT:             affine.for %{{.*}} = #map{{.*}}(%{{.*}}) to #map{{.*}}(%{{.*}}) {
 //      FILTER:   dealloc %1 : memref<128x4096xf32>
 //  FILTER-NOT:   dealloc %1 : memref<128x4096xf32>
 
@@ -127,15 +127,9 @@
 // This test case will lead to single element buffers. These are eventually
 // expected to be turned into registers via alloca and mem2reg.
 //
-<<<<<<< HEAD
-// CHECK-SMALL: func @small_mem
-// CHECK-LABEL: func @small_mem
-func @small_mem(%arg0: memref<1024x1024xf32>, %arg1: memref<1024x1024xf32>, %arg2: memref<1024x1024xf32>) -> memref<1024x1024xf32> {
-=======
 // CHECK-SMALL-LABEL: func @foo
 // FILTER-LABEL: func @foo
 func @foo(%arg0: memref<1024x1024xf32>, %arg1: memref<1024x1024xf32>, %arg2: memref<1024x1024xf32>) -> memref<1024x1024xf32> {
->>>>>>> 07d2cdae
   affine.for %i = 0 to 1024 {
     affine.for %j = 0 to 1024 {
       affine.for %k = 0 to 1024 {
@@ -170,7 +164,19 @@
 // CHECK-SMALL: }
 // CHECK-SMALL: return
 
-<<<<<<< HEAD
+// Check that only one memref is copied when memref filter is used.
+
+//      FILTER: alloc() : memref<1024x1024xf32>
+//  FILTER-NOT: alloc()
+//      FILTER: affine.for %{{.*}} = 0 to 1024 {
+//      FILTER:   affine.for %{{.*}} = 0 to 1024 {
+//      FILTER: affine.for %{{.*}} = 0 to 1024 {
+// FILTER-NEXT:   affine.for %{{.*}} = 0 to 1024 {
+// FILTER-NEXT:     affine.for %{{.*}} = 0 to 1024 {
+//      FILTER: dealloc %{{.*}} : memref<1024x1024xf32>
+//  FILTER-NOT: dealloc
+//  FILTER:     return
+
 // -----
 
 #map0 = affine_map<(d0) -> (d0)>
@@ -243,17 +249,4 @@
 // CHECK:     affine.load %0[%{{.*}}, %{{.*}} - symbol(%{{.*}}) * 6] : memref<2048x6xf64>
 // CHECK:    }
 // CHECK: }
-// CHECK: dealloc %{{.*}} : memref<2048x6xf64>
-=======
-// Check that only one memref is copied when memref filter is used.
-
-//      FILTER: alloc() : memref<1024x1024xf32>
-//  FILTER-NOT: alloc()
-//      FILTER: affine.for %{{.*}} = 0 to 1024 {
-//      FILTER:   affine.for %{{.*}} = 0 to 1024 {
-//      FILTER: affine.for %{{.*}} = 0 to 1024 {
-// FILTER-NEXT:   affine.for %{{.*}} = 0 to 1024 {
-// FILTER-NEXT:     affine.for %{{.*}} = 0 to 1024 {
-//      FILTER: dealloc %{{.*}} : memref<1024x1024xf32>
-//  FILTER-NOT: dealloc
->>>>>>> 07d2cdae
+// CHECK: dealloc %{{.*}} : memref<2048x6xf64>