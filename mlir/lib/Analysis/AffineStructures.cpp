//===- AffineStructures.cpp - MLIR Affine Structures Class-----------------===//
//
// Part of the LLVM Project, under the Apache License v2.0 with LLVM Exceptions.
// See https://llvm.org/LICENSE.txt for license information.
// SPDX-License-Identifier: Apache-2.0 WITH LLVM-exception
//
//===----------------------------------------------------------------------===//
//
// Structures for affine/polyhedral analysis of MLIR functions.
//
//===----------------------------------------------------------------------===//

#include "mlir/Analysis/AffineStructures.h"
#include "mlir/Dialect/AffineOps/AffineOps.h"
#include "mlir/Dialect/AffineOps/AffineValueMap.h"
#include "mlir/Dialect/StandardOps/IR/Ops.h"
#include "mlir/IR/AffineExprVisitor.h"
#include "mlir/IR/IntegerSet.h"
#include "mlir/Support/LLVM.h"
#include "mlir/Support/MathExtras.h"
#include "llvm/ADT/SmallPtrSet.h"
#include "llvm/Support/Debug.h"
#include "llvm/Support/raw_ostream.h"

#define DEBUG_TYPE "affine-structures"

using namespace mlir;
using llvm::SmallDenseMap;
using llvm::SmallDenseSet;

namespace {

// See comments for SimpleAffineExprFlattener.
// An AffineExprFlattener extends a SimpleAffineExprFlattener by recording
// constraint information associated with mod's, floordiv's, and ceildiv's
// in FlatAffineConstraints 'localVarCst'.
struct AffineExprFlattener : public SimpleAffineExprFlattener {
public:
  // Constraints connecting newly introduced local variables (for mod's and
  // div's) to existing (dimensional and symbolic) ones. These are always
  // inequalities.
  FlatAffineConstraints localVarCst;

  AffineExprFlattener(unsigned nDims, unsigned nSymbols, MLIRContext *ctx)
      : SimpleAffineExprFlattener(nDims, nSymbols) {
    localVarCst.reset(nDims, nSymbols, /*numLocals=*/0);
  }

private:
  // Add a local identifier (needed to flatten a mod, floordiv, ceildiv expr).
  // The local identifier added is always a floordiv of a pure add/mul affine
  // function of other identifiers, coefficients of which are specified in
  // `dividend' and with respect to the positive constant `divisor'. localExpr
  // is the simplified tree expression (AffineExpr) corresponding to the
  // quantifier.
  void addLocalFloorDivId(ArrayRef<int64_t> dividend, int64_t divisor,
                          AffineExpr localExpr) override {
    SimpleAffineExprFlattener::addLocalFloorDivId(dividend, divisor, localExpr);
    // Update localVarCst.
    localVarCst.addLocalFloorDiv(dividend, divisor);
  }
};

} // end anonymous namespace

// Flattens the expressions in map. Returns failure if 'expr' was unable to be
// flattened (i.e., semi-affine expressions not handled yet).
static LogicalResult
getFlattenedAffineExprs(ArrayRef<AffineExpr> exprs, unsigned numDims,
                        unsigned numSymbols,
                        std::vector<SmallVector<int64_t, 8>> *flattenedExprs,
                        FlatAffineConstraints *localVarCst) {
  if (exprs.empty()) {
    if (localVarCst)
      localVarCst->reset(numDims, numSymbols);
    return success();
  }

  AffineExprFlattener flattener(numDims, numSymbols, exprs[0].getContext());
  // Use the same flattener to simplify each expression successively. This way
  // local identifiers / expressions are shared.
  for (auto expr : exprs) {
    if (!expr.isPureAffine())
      return failure();

    flattener.walkPostOrder(expr);
  }

  assert(flattener.operandExprStack.size() == exprs.size());
  flattenedExprs->clear();
  flattenedExprs->assign(flattener.operandExprStack.begin(),
                         flattener.operandExprStack.end());

  if (localVarCst)
    localVarCst->clearAndCopyFrom(flattener.localVarCst);

  return success();
}

// Flattens 'expr' into 'flattenedExpr'. Returns failure if 'expr' was unable to
// be flattened (semi-affine expressions not handled yet).
LogicalResult
mlir::getFlattenedAffineExpr(AffineExpr expr, unsigned numDims,
                             unsigned numSymbols,
                             SmallVectorImpl<int64_t> *flattenedExpr,
                             FlatAffineConstraints *localVarCst) {
  std::vector<SmallVector<int64_t, 8>> flattenedExprs;
  LogicalResult ret = ::getFlattenedAffineExprs({expr}, numDims, numSymbols,
                                                &flattenedExprs, localVarCst);
  *flattenedExpr = flattenedExprs[0];
  return ret;
}

/// Flattens the expressions in map. Returns failure if 'expr' was unable to be
/// flattened (i.e., semi-affine expressions not handled yet).
LogicalResult mlir::getFlattenedAffineExprs(
    AffineMap map, std::vector<SmallVector<int64_t, 8>> *flattenedExprs,
    FlatAffineConstraints *localVarCst) {
  if (map.getNumResults() == 0) {
    if (localVarCst)
      localVarCst->reset(map.getNumDims(), map.getNumSymbols());
    return success();
  }
  return ::getFlattenedAffineExprs(map.getResults(), map.getNumDims(),
                                   map.getNumSymbols(), flattenedExprs,
                                   localVarCst);
}

LogicalResult mlir::getFlattenedAffineExprs(
    IntegerSet set, std::vector<SmallVector<int64_t, 8>> *flattenedExprs,
    FlatAffineConstraints *localVarCst) {
  if (set.getNumConstraints() == 0) {
    if (localVarCst)
      localVarCst->reset(set.getNumDims(), set.getNumSymbols());
    return success();
  }
  return ::getFlattenedAffineExprs(set.getConstraints(), set.getNumDims(),
                                   set.getNumSymbols(), flattenedExprs,
                                   localVarCst);
}

MutableIntegerSet::MutableIntegerSet(IntegerSet set, MLIRContext *context)
    : numDims(set.getNumDims()), numSymbols(set.getNumSymbols()) {
  // TODO(bondhugula)
}

// Universal set.
MutableIntegerSet::MutableIntegerSet(unsigned numDims, unsigned numSymbols,
                                     MLIRContext *context)
    : numDims(numDims), numSymbols(numSymbols) {}

//===----------------------------------------------------------------------===//
// FlatAffineConstraints.
//===----------------------------------------------------------------------===//

// Copy constructor.
FlatAffineConstraints::FlatAffineConstraints(
    const FlatAffineConstraints &other) {
  numReservedCols = other.numReservedCols;
  numDims = other.getNumDimIds();
  numSymbols = other.getNumSymbolIds();
  numIds = other.getNumIds();

  auto otherIds = other.getIds();
  ids.reserve(numReservedCols);
  ids.append(otherIds.begin(), otherIds.end());

  unsigned numReservedEqualities = other.getNumReservedEqualities();
  unsigned numReservedInequalities = other.getNumReservedInequalities();

  equalities.reserve(numReservedEqualities * numReservedCols);
  inequalities.reserve(numReservedInequalities * numReservedCols);

  for (unsigned r = 0, e = other.getNumInequalities(); r < e; r++) {
    addInequality(other.getInequality(r));
  }
  for (unsigned r = 0, e = other.getNumEqualities(); r < e; r++) {
    addEquality(other.getEquality(r));
  }
}

// Clones this object.
std::unique_ptr<FlatAffineConstraints> FlatAffineConstraints::clone() const {
  return std::make_unique<FlatAffineConstraints>(*this);
}

// Construct from an IntegerSet.
FlatAffineConstraints::FlatAffineConstraints(IntegerSet set)
    : numReservedCols(set.getNumInputs() + 1),
      numIds(set.getNumDims() + set.getNumSymbols()), numDims(set.getNumDims()),
      numSymbols(set.getNumSymbols()) {
  equalities.reserve(set.getNumEqualities() * numReservedCols);
  inequalities.reserve(set.getNumInequalities() * numReservedCols);
  ids.resize(numIds, None);

  // Flatten expressions and add them to the constraint system.
  std::vector<SmallVector<int64_t, 8>> flatExprs;
  FlatAffineConstraints localVarCst;
  if (failed(getFlattenedAffineExprs(set, &flatExprs, &localVarCst))) {
    assert(false && "flattening unimplemented for semi-affine integer sets");
    return;
  }
  assert(flatExprs.size() == set.getNumConstraints());
  for (unsigned l = 0, e = localVarCst.getNumLocalIds(); l < e; l++) {
    addLocalId(getNumLocalIds());
  }

  for (unsigned i = 0, e = flatExprs.size(); i < e; ++i) {
    const auto &flatExpr = flatExprs[i];
    assert(flatExpr.size() == getNumCols());
    if (set.getEqFlags()[i]) {
      addEquality(flatExpr);
    } else {
      addInequality(flatExpr);
    }
  }
  // Add the other constraints involving local id's from flattening.
  append(localVarCst);
}

void FlatAffineConstraints::reset(unsigned numReservedInequalities,
                                  unsigned numReservedEqualities,
                                  unsigned newNumReservedCols,
                                  unsigned newNumDims, unsigned newNumSymbols,
                                  unsigned newNumLocals,
                                  ArrayRef<Value> idArgs) {
  assert(newNumReservedCols >= newNumDims + newNumSymbols + newNumLocals + 1 &&
         "minimum 1 column");
  numReservedCols = newNumReservedCols;
  numDims = newNumDims;
  numSymbols = newNumSymbols;
  numIds = numDims + numSymbols + newNumLocals;
  assert(idArgs.empty() || idArgs.size() == numIds);

  clearConstraints();
  if (numReservedEqualities >= 1)
    equalities.reserve(newNumReservedCols * numReservedEqualities);
  if (numReservedInequalities >= 1)
    inequalities.reserve(newNumReservedCols * numReservedInequalities);
  if (idArgs.empty()) {
    ids.resize(numIds, None);
  } else {
    ids.assign(idArgs.begin(), idArgs.end());
  }
}

void FlatAffineConstraints::reset(unsigned newNumDims, unsigned newNumSymbols,
                                  unsigned newNumLocals,
                                  ArrayRef<Value> idArgs) {
  reset(0, 0, newNumDims + newNumSymbols + newNumLocals + 1, newNumDims,
        newNumSymbols, newNumLocals, idArgs);
}

void FlatAffineConstraints::append(const FlatAffineConstraints &other) {
  assert(other.getNumCols() == getNumCols());
  assert(other.getNumDimIds() == getNumDimIds());
  assert(other.getNumSymbolIds() == getNumSymbolIds());

  inequalities.reserve(inequalities.size() +
                       other.getNumInequalities() * numReservedCols);
  equalities.reserve(equalities.size() +
                     other.getNumEqualities() * numReservedCols);

  for (unsigned r = 0, e = other.getNumInequalities(); r < e; r++) {
    addInequality(other.getInequality(r));
  }
  for (unsigned r = 0, e = other.getNumEqualities(); r < e; r++) {
    addEquality(other.getEquality(r));
  }
}

void FlatAffineConstraints::addLocalId(unsigned pos) {
  addId(IdKind::Local, pos);
}

void FlatAffineConstraints::addDimId(unsigned pos, Value id) {
  addId(IdKind::Dimension, pos, id);
}

void FlatAffineConstraints::addSymbolId(unsigned pos, Value id) {
  addId(IdKind::Symbol, pos, id);
}

/// Adds a dimensional identifier. The added column is initialized to
/// zero.
void FlatAffineConstraints::addId(IdKind kind, unsigned pos, Value id) {
  if (kind == IdKind::Dimension) {
    assert(pos <= getNumDimIds());
  } else if (kind == IdKind::Symbol) {
    assert(pos <= getNumSymbolIds());
  } else {
    assert(pos <= getNumLocalIds());
  }

  unsigned oldNumReservedCols = numReservedCols;

  // Check if a resize is necessary.
  if (getNumCols() + 1 > numReservedCols) {
    equalities.resize(getNumEqualities() * (getNumCols() + 1));
    inequalities.resize(getNumInequalities() * (getNumCols() + 1));
    numReservedCols++;
  }

  int absolutePos;

  if (kind == IdKind::Dimension) {
    absolutePos = pos;
    numDims++;
  } else if (kind == IdKind::Symbol) {
    absolutePos = pos + getNumDimIds();
    numSymbols++;
  } else {
    absolutePos = pos + getNumDimIds() + getNumSymbolIds();
  }
  numIds++;

  // Note that getNumCols() now will already return the new size, which will be
  // at least one.
  int numInequalities = static_cast<int>(getNumInequalities());
  int numEqualities = static_cast<int>(getNumEqualities());
  int numCols = static_cast<int>(getNumCols());
  for (int r = numInequalities - 1; r >= 0; r--) {
    for (int c = numCols - 2; c >= 0; c--) {
      if (c < absolutePos)
        atIneq(r, c) = inequalities[r * oldNumReservedCols + c];
      else
        atIneq(r, c + 1) = inequalities[r * oldNumReservedCols + c];
    }
    atIneq(r, absolutePos) = 0;
  }

  for (int r = numEqualities - 1; r >= 0; r--) {
    for (int c = numCols - 2; c >= 0; c--) {
      // All values in column absolutePositions < absolutePos have the same
      // coordinates in the 2-d view of the coefficient buffer.
      if (c < absolutePos)
        atEq(r, c) = equalities[r * oldNumReservedCols + c];
      else
        // Those at absolutePosition >= absolutePos, get a shifted
        // absolutePosition.
        atEq(r, c + 1) = equalities[r * oldNumReservedCols + c];
    }
    // Initialize added dimension to zero.
    atEq(r, absolutePos) = 0;
  }

  // If an 'id' is provided, insert it; otherwise use None.
  if (id) {
    ids.insert(ids.begin() + absolutePos, id);
  } else {
    ids.insert(ids.begin() + absolutePos, None);
  }
  assert(ids.size() == getNumIds());
}

/// Checks if two constraint systems are in the same space, i.e., if they are
/// associated with the same set of identifiers, appearing in the same order.
static bool areIdsAligned(const FlatAffineConstraints &A,
                          const FlatAffineConstraints &B) {
  return A.getNumDimIds() == B.getNumDimIds() &&
         A.getNumSymbolIds() == B.getNumSymbolIds() &&
         A.getNumIds() == B.getNumIds() && A.getIds().equals(B.getIds());
}

/// Calls areIdsAligned to check if two constraint systems have the same set
/// of identifiers in the same order.
bool FlatAffineConstraints::areIdsAlignedWithOther(
    const FlatAffineConstraints &other) {
  return areIdsAligned(*this, other);
}

/// Checks if the SSA values associated with `cst''s identifiers are unique.
static bool LLVM_ATTRIBUTE_UNUSED
areIdsUnique(const FlatAffineConstraints &cst) {
  SmallPtrSet<Value, 8> uniqueIds;
  for (auto id : cst.getIds()) {
    if (id.hasValue() && !uniqueIds.insert(id.getValue()).second)
      return false;
  }
  return true;
}

// Swap the posA^th identifier with the posB^th identifier.
static void swapId(FlatAffineConstraints *A, unsigned posA, unsigned posB) {
  assert(posA < A->getNumIds() && "invalid position A");
  assert(posB < A->getNumIds() && "invalid position B");

  if (posA == posB)
    return;

  for (unsigned r = 0, e = A->getNumInequalities(); r < e; r++) {
    std::swap(A->atIneq(r, posA), A->atIneq(r, posB));
  }
  for (unsigned r = 0, e = A->getNumEqualities(); r < e; r++) {
    std::swap(A->atEq(r, posA), A->atEq(r, posB));
  }
  std::swap(A->getId(posA), A->getId(posB));
}

/// Merge and align the identifiers of A and B starting at 'offset', so that
/// both constraint systems get the union of the contained identifiers that is
/// dimension-wise and symbol-wise unique; both constraint systems are updated
/// so that they have the union of all identifiers, with A's original
/// identifiers appearing first followed by any of B's identifiers that didn't
/// appear in A. Local identifiers of each system are by design separate/local
/// and are placed one after other (A's followed by B's).
//  Eg: Input: A has ((%i %j) [%M %N]) and B has (%k, %j) [%P, %N, %M])
//      Output: both A, B have (%i, %j, %k) [%M, %N, %P]
//
static void mergeAndAlignIds(unsigned offset, FlatAffineConstraints *A,
                             FlatAffineConstraints *B) {
  assert(offset <= A->getNumDimIds() && offset <= B->getNumDimIds());
  // A merge/align isn't meaningful if a cst's ids aren't distinct.
  assert(areIdsUnique(*A) && "A's id values aren't unique");
  assert(areIdsUnique(*B) && "B's id values aren't unique");

  assert(std::all_of(A->getIds().begin() + offset,
                     A->getIds().begin() + A->getNumDimAndSymbolIds(),
                     [](Optional<Value> id) { return id.hasValue(); }));

  assert(std::all_of(B->getIds().begin() + offset,
                     B->getIds().begin() + B->getNumDimAndSymbolIds(),
                     [](Optional<Value> id) { return id.hasValue(); }));

  // Place local id's of A after local id's of B.
  for (unsigned l = 0, e = A->getNumLocalIds(); l < e; l++) {
    B->addLocalId(0);
  }
  for (unsigned t = 0, e = B->getNumLocalIds() - A->getNumLocalIds(); t < e;
       t++) {
    A->addLocalId(A->getNumLocalIds());
  }

  SmallVector<Value, 4> aDimValues, aSymValues;
  A->getIdValues(offset, A->getNumDimIds(), &aDimValues);
  A->getIdValues(A->getNumDimIds(), A->getNumDimAndSymbolIds(), &aSymValues);
  {
    // Merge dims from A into B.
    unsigned d = offset;
    for (auto aDimValue : aDimValues) {
      unsigned loc;
      if (B->findId(aDimValue, &loc)) {
        assert(loc >= offset && "A's dim appears in B's aligned range");
        assert(loc < B->getNumDimIds() &&
               "A's dim appears in B's non-dim position");
        swapId(B, d, loc);
      } else {
        B->addDimId(d);
        B->setIdValue(d, aDimValue);
      }
      d++;
    }

    // Dimensions that are in B, but not in A, are added at the end.
    for (unsigned t = A->getNumDimIds(), e = B->getNumDimIds(); t < e; t++) {
      A->addDimId(A->getNumDimIds());
      A->setIdValue(A->getNumDimIds() - 1, B->getIdValue(t));
    }
  }
  {
    // Merge symbols: merge A's symbols into B first.
    unsigned s = B->getNumDimIds();
    for (auto aSymValue : aSymValues) {
      unsigned loc;
      if (B->findId(aSymValue, &loc)) {
        assert(loc >= B->getNumDimIds() && loc < B->getNumDimAndSymbolIds() &&
               "A's symbol appears in B's non-symbol position");
        swapId(B, s, loc);
      } else {
        B->addSymbolId(s - B->getNumDimIds());
        B->setIdValue(s, aSymValue);
      }
      s++;
    }
    // Symbols that are in B, but not in A, are added at the end.
    for (unsigned t = A->getNumDimAndSymbolIds(),
                  e = B->getNumDimAndSymbolIds();
         t < e; t++) {
      A->addSymbolId(A->getNumSymbolIds());
      A->setIdValue(A->getNumDimAndSymbolIds() - 1, B->getIdValue(t));
    }
  }
  assert(areIdsAligned(*A, *B) && "IDs expected to be aligned");
}

// Call 'mergeAndAlignIds' to align constraint systems of 'this' and 'other'.
void FlatAffineConstraints::mergeAndAlignIdsWithOther(
    unsigned offset, FlatAffineConstraints *other) {
  mergeAndAlignIds(offset, this, other);
}

// This routine may add additional local variables if the flattened expression
// corresponding to the map has such variables due to mod's, ceildiv's, and
// floordiv's in it.
LogicalResult FlatAffineConstraints::composeMap(const AffineValueMap *vMap) {
  std::vector<SmallVector<int64_t, 8>> flatExprs;
  FlatAffineConstraints localCst;
  if (failed(getFlattenedAffineExprs(vMap->getAffineMap(), &flatExprs,
                                     &localCst))) {
    LLVM_DEBUG(llvm::dbgs()
               << "composition unimplemented for semi-affine maps\n");
    return failure();
  }
  assert(flatExprs.size() == vMap->getNumResults());

  // Add localCst information.
  if (localCst.getNumLocalIds() > 0) {
    localCst.setIdValues(0, /*end=*/localCst.getNumDimAndSymbolIds(),
                         /*values=*/vMap->getOperands());
    // Align localCst and this.
    mergeAndAlignIds(/*offset=*/0, &localCst, this);
    // Finally, append localCst to this constraint set.
    append(localCst);
  }

  // Add dimensions corresponding to the map's results.
  for (unsigned t = 0, e = vMap->getNumResults(); t < e; t++) {
    // TODO: Consider using a batched version to add a range of IDs.
    addDimId(0);
  }

  // We add one equality for each result connecting the result dim of the map to
  // the other identifiers.
  // For eg: if the expression is 16*i0 + i1, and this is the r^th
  // iteration/result of the value map, we are adding the equality:
  //  d_r - 16*i0 - i1 = 0. Hence, when flattening say (i0 + 1, i0 + 8*i2), we
  //  add two equalities overall: d_0 - i0 - 1 == 0, d1 - i0 - 8*i2 == 0.
  for (unsigned r = 0, e = flatExprs.size(); r < e; r++) {
    const auto &flatExpr = flatExprs[r];
    assert(flatExpr.size() >= vMap->getNumOperands() + 1);

    // eqToAdd is the equality corresponding to the flattened affine expression.
    SmallVector<int64_t, 8> eqToAdd(getNumCols(), 0);
    // Set the coefficient for this result to one.
    eqToAdd[r] = 1;

    // Dims and symbols.
    for (unsigned i = 0, e = vMap->getNumOperands(); i < e; i++) {
      unsigned loc;
      bool ret = findId(vMap->getOperand(i), &loc);
      assert(ret && "value map's id can't be found");
      (void)ret;
      // Negate 'eq[r]' since the newly added dimension will be set to this one.
      eqToAdd[loc] = -flatExpr[i];
    }
    // Local vars common to eq and localCst are at the beginning.
    unsigned j = getNumDimIds() + getNumSymbolIds();
    unsigned end = flatExpr.size() - 1;
    for (unsigned i = vMap->getNumOperands(); i < end; i++, j++) {
      eqToAdd[j] = -flatExpr[i];
    }

    // Constant term.
    eqToAdd[getNumCols() - 1] = -flatExpr[flatExpr.size() - 1];

    // Add the equality connecting the result of the map to this constraint set.
    addEquality(eqToAdd);
  }

  return success();
}

// Similar to composeMap except that no Value's need be associated with the
// constraint system nor are they looked at -- since the dimensions and
// symbols of 'other' are expected to correspond 1:1 to 'this' system. It
// is thus not convenient to share code with composeMap.
LogicalResult FlatAffineConstraints::composeMatchingMap(AffineMap other) {
  assert(other.getNumDims() == getNumDimIds() && "dim mismatch");
  assert(other.getNumSymbols() == getNumSymbolIds() && "symbol mismatch");

  std::vector<SmallVector<int64_t, 8>> flatExprs;
  FlatAffineConstraints localCst;
  if (failed(getFlattenedAffineExprs(other, &flatExprs, &localCst))) {
    LLVM_DEBUG(llvm::dbgs()
               << "composition unimplemented for semi-affine maps\n");
    return failure();
  }
  assert(flatExprs.size() == other.getNumResults());

  // Add localCst information.
  if (localCst.getNumLocalIds() > 0) {
    // Place local id's of A after local id's of B.
    for (unsigned l = 0, e = localCst.getNumLocalIds(); l < e; l++) {
      addLocalId(0);
    }
    // Finally, append localCst to this constraint set.
    append(localCst);
  }

  // Add dimensions corresponding to the map's results.
  for (unsigned t = 0, e = other.getNumResults(); t < e; t++) {
    addDimId(0);
  }

  // We add one equality for each result connecting the result dim of the map to
  // the other identifiers.
  // For eg: if the expression is 16*i0 + i1, and this is the r^th
  // iteration/result of the value map, we are adding the equality:
  //  d_r - 16*i0 - i1 = 0. Hence, when flattening say (i0 + 1, i0 + 8*i2), we
  //  add two equalities overall: d_0 - i0 - 1 == 0, d1 - i0 - 8*i2 == 0.
  for (unsigned r = 0, e = flatExprs.size(); r < e; r++) {
    const auto &flatExpr = flatExprs[r];
    assert(flatExpr.size() >= other.getNumInputs() + 1);

    // eqToAdd is the equality corresponding to the flattened affine expression.
    SmallVector<int64_t, 8> eqToAdd(getNumCols(), 0);
    // Set the coefficient for this result to one.
    eqToAdd[r] = 1;

    // Dims and symbols.
    for (unsigned i = 0, f = other.getNumInputs(); i < f; i++) {
      // Negate 'eq[r]' since the newly added dimension will be set to this one.
      eqToAdd[e + i] = -flatExpr[i];
    }
    // Local vars common to eq and localCst are at the beginning.
    unsigned j = getNumDimIds() + getNumSymbolIds();
    unsigned end = flatExpr.size() - 1;
    for (unsigned i = other.getNumInputs(); i < end; i++, j++) {
      eqToAdd[j] = -flatExpr[i];
    }

    // Constant term.
    eqToAdd[getNumCols() - 1] = -flatExpr[flatExpr.size() - 1];

    // Add the equality connecting the result of the map to this constraint set.
    addEquality(eqToAdd);
  }

  return success();
}

// Turn a dimension into a symbol.
static void turnDimIntoSymbol(FlatAffineConstraints *cst, Value id) {
  unsigned pos;
  if (cst->findId(id, &pos) && pos < cst->getNumDimIds()) {
    swapId(cst, pos, cst->getNumDimIds() - 1);
    cst->setDimSymbolSeparation(cst->getNumSymbolIds() + 1);
  }
}

// Turn a symbol into a dimension.
static void turnSymbolIntoDim(FlatAffineConstraints *cst, Value id) {
  unsigned pos;
  if (cst->findId(id, &pos) && pos >= cst->getNumDimIds() &&
      pos < cst->getNumDimAndSymbolIds()) {
    swapId(cst, pos, cst->getNumDimIds());
    cst->setDimSymbolSeparation(cst->getNumSymbolIds() - 1);
  }
}

// Changes all symbol identifiers which are loop IVs to dim identifiers.
void FlatAffineConstraints::convertLoopIVSymbolsToDims() {
  // Gather all symbols which are loop IVs.
  SmallVector<Value, 4> loopIVs;
  for (unsigned i = getNumDimIds(), e = getNumDimAndSymbolIds(); i < e; i++) {
    if (ids[i].hasValue() && getForInductionVarOwner(ids[i].getValue()))
      loopIVs.push_back(ids[i].getValue());
  }
  // Turn each symbol in 'loopIVs' into a dim identifier.
  for (auto iv : loopIVs) {
    turnSymbolIntoDim(this, iv);
  }
}

void FlatAffineConstraints::addInductionVarOrTerminalSymbol(Value id) {
  if (containsId(id))
    return;

  // Caller is expected to fully compose map/operands if necessary.
  assert((isTopLevelValue(id) || isForInductionVar(id)) &&
         "non-terminal symbol / loop IV expected");
  // Outer loop IVs could be used in forOp's bounds.
  if (auto loop = getForInductionVarOwner(id)) {
    addDimId(getNumDimIds(), id);
    if (failed(this->addAffineForOpDomain(loop)))
      LLVM_DEBUG(
          loop.emitWarning("failed to add domain info to constraint system"));
    return;
  }
  // Add top level symbol.
  addSymbolId(getNumSymbolIds(), id);
  // Check if the symbol is a constant.
  if (auto constOp = dyn_cast_or_null<ConstantIndexOp>(id.getDefiningOp()))
    setIdToConstant(id, constOp.getValue());
}

LogicalResult FlatAffineConstraints::addAffineForOpDomain(AffineForOp forOp) {
  unsigned pos;
  // Pre-condition for this method.
  if (!findId(forOp.getInductionVar(), &pos)) {
    assert(false && "Value not found");
    return failure();
  }

  int64_t step = forOp.getStep();
  if (step != 1) {
    if (!forOp.hasConstantLowerBound())
      forOp.emitWarning("domain conservatively approximated");
    else {
      // Add constraints for the stride.
      // (iv - lb) % step = 0 can be written as:
      // (iv - lb) - step * q = 0 where q = (iv - lb) / step.
      // Add local variable 'q' and add the above equality.
      // The first constraint is q = (iv - lb) floordiv step
      SmallVector<int64_t, 8> dividend(getNumCols(), 0);
      int64_t lb = forOp.getConstantLowerBound();
      dividend[pos] = 1;
      dividend.back() -= lb;
      addLocalFloorDiv(dividend, step);
      // Second constraint: (iv - lb) - step * q = 0.
      SmallVector<int64_t, 8> eq(getNumCols(), 0);
      eq[pos] = 1;
      eq.back() -= lb;
      // For the local var just added above.
      eq[getNumCols() - 2] = -step;
      addEquality(eq);
    }
  }

  if (forOp.hasConstantLowerBound()) {
    addConstantLowerBound(pos, forOp.getConstantLowerBound());
  } else {
    // Non-constant lower bound case.
    SmallVector<Value, 4> lbOperands(forOp.getLowerBoundOperands().begin(),
                                     forOp.getLowerBoundOperands().end());
    if (failed(addLowerOrUpperBound(pos, forOp.getLowerBoundMap(), lbOperands,
                                    /*eq=*/false, /*lower=*/true)))
      return failure();
  }

  if (forOp.hasConstantUpperBound()) {
    addConstantUpperBound(pos, forOp.getConstantUpperBound() - 1);
    return success();
  }
  // Non-constant upper bound case.
  SmallVector<Value, 4> ubOperands(forOp.getUpperBoundOperands().begin(),
                                   forOp.getUpperBoundOperands().end());
  return addLowerOrUpperBound(pos, forOp.getUpperBoundMap(), ubOperands,
                              /*eq=*/false, /*lower=*/false);
}

// Searches for a constraint with a non-zero coefficient at 'colIdx' in
// equality (isEq=true) or inequality (isEq=false) constraints.
// Returns true and sets row found in search in 'rowIdx'.
// Returns false otherwise.
static bool
findConstraintWithNonZeroAt(const FlatAffineConstraints &constraints,
                            unsigned colIdx, bool isEq, unsigned *rowIdx) {
  auto at = [&](unsigned rowIdx) -> int64_t {
    return isEq ? constraints.atEq(rowIdx, colIdx)
                : constraints.atIneq(rowIdx, colIdx);
  };
  unsigned e =
      isEq ? constraints.getNumEqualities() : constraints.getNumInequalities();
  for (*rowIdx = 0; *rowIdx < e; ++(*rowIdx)) {
    if (at(*rowIdx) != 0) {
      return true;
    }
  }
  return false;
}

// Normalizes the coefficient values across all columns in 'rowIDx' by their
// GCD in equality or inequality constraints as specified by 'isEq'.
template <bool isEq>
static void normalizeConstraintByGCD(FlatAffineConstraints *constraints,
                                     unsigned rowIdx) {
  auto at = [&](unsigned colIdx) -> int64_t {
    return isEq ? constraints->atEq(rowIdx, colIdx)
                : constraints->atIneq(rowIdx, colIdx);
  };
  uint64_t gcd = std::abs(at(0));
  for (unsigned j = 1, e = constraints->getNumCols(); j < e; ++j) {
    gcd = llvm::GreatestCommonDivisor64(gcd, std::abs(at(j)));
  }
  if (gcd > 0 && gcd != 1) {
    for (unsigned j = 0, e = constraints->getNumCols(); j < e; ++j) {
      int64_t v = at(j) / static_cast<int64_t>(gcd);
      isEq ? constraints->atEq(rowIdx, j) = v
           : constraints->atIneq(rowIdx, j) = v;
    }
  }
}

void FlatAffineConstraints::normalizeConstraintsByGCD() {
  for (unsigned i = 0, e = getNumEqualities(); i < e; ++i) {
    normalizeConstraintByGCD</*isEq=*/true>(this, i);
  }
  for (unsigned i = 0, e = getNumInequalities(); i < e; ++i) {
    normalizeConstraintByGCD</*isEq=*/false>(this, i);
  }
}

bool FlatAffineConstraints::hasConsistentState() const {
  if (inequalities.size() != getNumInequalities() * numReservedCols)
    return false;
  if (equalities.size() != getNumEqualities() * numReservedCols)
    return false;
  if (ids.size() != getNumIds())
    return false;

  // Catches errors where numDims, numSymbols, numIds aren't consistent.
  if (numDims > numIds || numSymbols > numIds || numDims + numSymbols > numIds)
    return false;

  return true;
}

/// Checks all rows of equality/inequality constraints for trivial
/// contradictions (for example: 1 == 0, 0 >= 1), which may have surfaced
/// after elimination. Returns 'true' if an invalid constraint is found;
/// 'false' otherwise.
bool FlatAffineConstraints::hasInvalidConstraint() const {
  assert(hasConsistentState());
  auto check = [&](bool isEq) -> bool {
    unsigned numCols = getNumCols();
    unsigned numRows = isEq ? getNumEqualities() : getNumInequalities();
    for (unsigned i = 0, e = numRows; i < e; ++i) {
      unsigned j;
      for (j = 0; j < numCols - 1; ++j) {
        int64_t v = isEq ? atEq(i, j) : atIneq(i, j);
        // Skip rows with non-zero variable coefficients.
        if (v != 0)
          break;
      }
      if (j < numCols - 1) {
        continue;
      }
      // Check validity of constant term at 'numCols - 1' w.r.t 'isEq'.
      // Example invalid constraints include: '1 == 0' or '-1 >= 0'
      int64_t v = isEq ? atEq(i, numCols - 1) : atIneq(i, numCols - 1);
      if ((isEq && v != 0) || (!isEq && v < 0)) {
        return true;
      }
    }
    return false;
  };
  if (check(/*isEq=*/true))
    return true;
  return check(/*isEq=*/false);
}

// Eliminate identifier from constraint at 'rowIdx' based on coefficient at
// pivotRow, pivotCol. Columns in range [elimColStart, pivotCol) will not be
// updated as they have already been eliminated.
static void eliminateFromConstraint(FlatAffineConstraints *constraints,
                                    unsigned rowIdx, unsigned pivotRow,
                                    unsigned pivotCol, unsigned elimColStart,
                                    bool isEq) {
  // Skip if equality 'rowIdx' if same as 'pivotRow'.
  if (isEq && rowIdx == pivotRow)
    return;
  auto at = [&](unsigned i, unsigned j) -> int64_t {
    return isEq ? constraints->atEq(i, j) : constraints->atIneq(i, j);
  };
  int64_t leadCoeff = at(rowIdx, pivotCol);
  // Skip if leading coefficient at 'rowIdx' is already zero.
  if (leadCoeff == 0)
    return;
  int64_t pivotCoeff = constraints->atEq(pivotRow, pivotCol);
  int64_t sign = (leadCoeff * pivotCoeff > 0) ? -1 : 1;
  int64_t lcm = mlir::lcm(pivotCoeff, leadCoeff);
  int64_t pivotMultiplier = sign * (lcm / std::abs(pivotCoeff));
  int64_t rowMultiplier = lcm / std::abs(leadCoeff);

  unsigned numCols = constraints->getNumCols();
  for (unsigned j = 0; j < numCols; ++j) {
    // Skip updating column 'j' if it was just eliminated.
    if (j >= elimColStart && j < pivotCol)
      continue;
    int64_t v = pivotMultiplier * constraints->atEq(pivotRow, j) +
                rowMultiplier * at(rowIdx, j);
    isEq ? constraints->atEq(rowIdx, j) = v
         : constraints->atIneq(rowIdx, j) = v;
  }
}

// Remove coefficients in column range [colStart, colLimit) in place.
// This removes in data in the specified column range, and copies any
// remaining valid data into place.
static void shiftColumnsToLeft(FlatAffineConstraints *constraints,
                               unsigned colStart, unsigned colLimit,
                               bool isEq) {
  assert(colLimit <= constraints->getNumIds());
  if (colLimit <= colStart)
    return;

  unsigned numCols = constraints->getNumCols();
  unsigned numRows = isEq ? constraints->getNumEqualities()
                          : constraints->getNumInequalities();
  unsigned numToEliminate = colLimit - colStart;
  for (unsigned r = 0, e = numRows; r < e; ++r) {
    for (unsigned c = colLimit; c < numCols; ++c) {
      if (isEq) {
        constraints->atEq(r, c - numToEliminate) = constraints->atEq(r, c);
      } else {
        constraints->atIneq(r, c - numToEliminate) = constraints->atIneq(r, c);
      }
    }
  }
}

// Removes identifiers in column range [idStart, idLimit), and copies any
// remaining valid data into place, and updates member variables.
void FlatAffineConstraints::removeIdRange(unsigned idStart, unsigned idLimit) {
  assert(idLimit < getNumCols() && "invalid id limit");

  if (idStart >= idLimit)
    return;

  // We are going to be removing one or more identifiers from the range.
  assert(idStart < numIds && "invalid idStart position");

  // TODO(andydavis) Make 'removeIdRange' a lambda called from here.
  // Remove eliminated identifiers from equalities.
  shiftColumnsToLeft(this, idStart, idLimit, /*isEq=*/true);

  // Remove eliminated identifiers from inequalities.
  shiftColumnsToLeft(this, idStart, idLimit, /*isEq=*/false);

  // Update members numDims, numSymbols and numIds.
  unsigned numDimsEliminated = 0;
  unsigned numLocalsEliminated = 0;
  unsigned numColsEliminated = idLimit - idStart;
  if (idStart < numDims) {
    numDimsEliminated = std::min(numDims, idLimit) - idStart;
  }
  // Check how many local id's were removed. Note that our identifier order is
  // [dims, symbols, locals]. Local id start at position numDims + numSymbols.
  if (idLimit > numDims + numSymbols) {
    numLocalsEliminated = std::min(
        idLimit - std::max(idStart, numDims + numSymbols), getNumLocalIds());
  }
  unsigned numSymbolsEliminated =
      numColsEliminated - numDimsEliminated - numLocalsEliminated;

  numDims -= numDimsEliminated;
  numSymbols -= numSymbolsEliminated;
  numIds = numIds - numColsEliminated;

  ids.erase(ids.begin() + idStart, ids.begin() + idLimit);

  // No resize necessary. numReservedCols remains the same.
}

/// Returns the position of the identifier that has the minimum <number of lower
/// bounds> times <number of upper bounds> from the specified range of
/// identifiers [start, end). It is often best to eliminate in the increasing
/// order of these counts when doing Fourier-Motzkin elimination since FM adds
/// that many new constraints.
static unsigned getBestIdToEliminate(const FlatAffineConstraints &cst,
                                     unsigned start, unsigned end) {
  assert(start < cst.getNumIds() && end < cst.getNumIds() + 1);

  auto getProductOfNumLowerUpperBounds = [&](unsigned pos) {
    unsigned numLb = 0;
    unsigned numUb = 0;
    for (unsigned r = 0, e = cst.getNumInequalities(); r < e; r++) {
      if (cst.atIneq(r, pos) > 0) {
        ++numLb;
      } else if (cst.atIneq(r, pos) < 0) {
        ++numUb;
      }
    }
    return numLb * numUb;
  };

  unsigned minLoc = start;
  unsigned min = getProductOfNumLowerUpperBounds(start);
  for (unsigned c = start + 1; c < end; c++) {
    unsigned numLbUbProduct = getProductOfNumLowerUpperBounds(c);
    if (numLbUbProduct < min) {
      min = numLbUbProduct;
      minLoc = c;
    }
  }
  return minLoc;
}

// Checks for emptiness of the set by eliminating identifiers successively and
// using the GCD test (on all equality constraints) and checking for trivially
// invalid constraints. Returns 'true' if the constraint system is found to be
// empty; false otherwise.
bool FlatAffineConstraints::isEmpty() const {
  if (isEmptyByGCDTest() || hasInvalidConstraint())
    return true;

  // First, eliminate as many identifiers as possible using Gaussian
  // elimination.
  FlatAffineConstraints tmpCst(*this);
  unsigned currentPos = 0;
  while (currentPos < tmpCst.getNumIds()) {
    tmpCst.gaussianEliminateIds(currentPos, tmpCst.getNumIds());
    ++currentPos;
    // We check emptiness through trivial checks after eliminating each ID to
    // detect emptiness early. Since the checks isEmptyByGCDTest() and
    // hasInvalidConstraint() are linear time and single sweep on the constraint
    // buffer, this appears reasonable - but can optimize in the future.
    if (tmpCst.hasInvalidConstraint() || tmpCst.isEmptyByGCDTest())
      return true;
  }

  // Eliminate the remaining using FM.
  for (unsigned i = 0, e = tmpCst.getNumIds(); i < e; i++) {
    tmpCst.FourierMotzkinEliminate(
        getBestIdToEliminate(tmpCst, 0, tmpCst.getNumIds()));
    // Check for a constraint explosion. This rarely happens in practice, but
    // this check exists as a safeguard against improperly constructed
    // constraint systems or artificially created arbitrarily complex systems
    // that aren't the intended use case for FlatAffineConstraints. This is
    // needed since FM has a worst case exponential complexity in theory.
    if (tmpCst.getNumConstraints() >= kExplosionFactor * getNumIds()) {
      LLVM_DEBUG(llvm::dbgs() << "FM constraint explosion detected\n");
      return false;
    }

    // FM wouldn't have modified the equalities in any way. So no need to again
    // run GCD test. Check for trivial invalid constraints.
    if (tmpCst.hasInvalidConstraint())
      return true;
  }
  return false;
}

// Runs the GCD test on all equality constraints. Returns 'true' if this test
// fails on any equality. Returns 'false' otherwise.
// This test can be used to disprove the existence of a solution. If it returns
// true, no integer solution to the equality constraints can exist.
//
// GCD test definition:
//
// The equality constraint:
//
//  c_1*x_1 + c_2*x_2 + ... + c_n*x_n = c_0
//
// has an integer solution iff:
//
//  GCD of c_1, c_2, ..., c_n divides c_0.
//
bool FlatAffineConstraints::isEmptyByGCDTest() const {
  assert(hasConsistentState());
  unsigned numCols = getNumCols();
  for (unsigned i = 0, e = getNumEqualities(); i < e; ++i) {
    uint64_t gcd = std::abs(atEq(i, 0));
    for (unsigned j = 1; j < numCols - 1; ++j) {
      gcd = llvm::GreatestCommonDivisor64(gcd, std::abs(atEq(i, j)));
    }
    int64_t v = std::abs(atEq(i, numCols - 1));
    if (gcd > 0 && (v % gcd != 0)) {
      return true;
    }
  }
  return false;
}

/// Tightens inequalities given that we are dealing with integer spaces. This is
/// analogous to the GCD test but applied to inequalities. The constant term can
/// be reduced to the preceding multiple of the GCD of the coefficients, i.e.,
///  64*i - 100 >= 0  =>  64*i - 128 >= 0 (since 'i' is an integer). This is a
/// fast method - linear in the number of coefficients.
// Example on how this affects practical cases: consider the scenario:
// 64*i >= 100, j = 64*i; without a tightening, elimination of i would yield
// j >= 100 instead of the tighter (exact) j >= 128.
void FlatAffineConstraints::GCDTightenInequalities() {
  unsigned numCols = getNumCols();
  for (unsigned i = 0, e = getNumInequalities(); i < e; ++i) {
    uint64_t gcd = std::abs(atIneq(i, 0));
    for (unsigned j = 1; j < numCols - 1; ++j) {
      gcd = llvm::GreatestCommonDivisor64(gcd, std::abs(atIneq(i, j)));
    }
    if (gcd > 0 && gcd != 1) {
      int64_t gcdI = static_cast<int64_t>(gcd);
      // Tighten the constant term and normalize the constraint by the GCD.
      atIneq(i, numCols - 1) = mlir::floorDiv(atIneq(i, numCols - 1), gcdI);
      for (unsigned j = 0, e = numCols - 1; j < e; ++j)
        atIneq(i, j) /= gcdI;
    }
  }
}

// Eliminates all identifier variables in column range [posStart, posLimit).
// Returns the number of variables eliminated.
unsigned FlatAffineConstraints::gaussianEliminateIds(unsigned posStart,
                                                     unsigned posLimit) {
  // Return if identifier positions to eliminate are out of range.
  assert(posLimit <= numIds);
  assert(hasConsistentState());

  if (posStart >= posLimit)
    return 0;

  GCDTightenInequalities();

  unsigned pivotCol = 0;
  for (pivotCol = posStart; pivotCol < posLimit; ++pivotCol) {
    // Find a row which has a non-zero coefficient in column 'j'.
    unsigned pivotRow;
    if (!findConstraintWithNonZeroAt(*this, pivotCol, /*isEq=*/true,
                                     &pivotRow)) {
      // No pivot row in equalities with non-zero at 'pivotCol'.
      if (!findConstraintWithNonZeroAt(*this, pivotCol, /*isEq=*/false,
                                       &pivotRow)) {
        // If inequalities are also non-zero in 'pivotCol', it can be
        // eliminated.
        continue;
      }
      break;
    }

    // Eliminate identifier at 'pivotCol' from each equality row.
    for (unsigned i = 0, e = getNumEqualities(); i < e; ++i) {
      eliminateFromConstraint(this, i, pivotRow, pivotCol, posStart,
                              /*isEq=*/true);
      normalizeConstraintByGCD</*isEq=*/true>(this, i);
    }

    // Eliminate identifier at 'pivotCol' from each inequality row.
    for (unsigned i = 0, e = getNumInequalities(); i < e; ++i) {
      eliminateFromConstraint(this, i, pivotRow, pivotCol, posStart,
                              /*isEq=*/false);
      normalizeConstraintByGCD</*isEq=*/false>(this, i);
    }
    removeEquality(pivotRow);
    GCDTightenInequalities();
  }
  // Update position limit based on number eliminated.
  posLimit = pivotCol;
  // Remove eliminated columns from all constraints.
  removeIdRange(posStart, posLimit);
  return posLimit - posStart;
}

// Detect the identifier at 'pos' (say id_r) as modulo of another identifier
// (say id_n) w.r.t a constant. When this happens, another identifier (say id_q)
// could be detected as the floordiv of n. For eg:
// id_n - 4*id_q - id_r = 0, 0 <= id_r <= 3    <=>
//                          id_r = id_n mod 4, id_q = id_n floordiv 4.
// lbConst and ubConst are the constant lower and upper bounds for 'pos' -
// pre-detected at the caller.
static bool detectAsMod(const FlatAffineConstraints &cst, unsigned pos,
                        int64_t lbConst, int64_t ubConst,
                        SmallVectorImpl<AffineExpr> *memo) {
  assert(pos < cst.getNumIds() && "invalid position");

  // Check if 0 <= id_r <= divisor - 1 and if id_r is equal to
  // id_n - divisor * id_q. If these are true, then id_n becomes the dividend
  // and id_q the quotient when dividing id_n by the divisor.

  if (lbConst != 0 || ubConst < 1)
    return false;

  int64_t divisor = ubConst + 1;

  // Now check for: id_r =  id_n - divisor * id_q. As an example, we
  // are looking r = d - 4q, i.e., either r - d + 4q = 0 or -r + d - 4q = 0.
  unsigned seenQuotient = 0, seenDividend = 0;
  int quotientPos = -1, dividendPos = -1;
  for (unsigned r = 0, e = cst.getNumEqualities(); r < e; r++) {
    // id_n should have coeff 1 or -1.
    if (std::abs(cst.atEq(r, pos)) != 1)
      continue;
    // constant term should be 0.
    if (cst.atEq(r, cst.getNumCols() - 1) != 0)
      continue;
    unsigned c, f;
    int quotientSign = 1, dividendSign = 1;
    for (c = 0, f = cst.getNumDimAndSymbolIds(); c < f; c++) {
      if (c == pos)
        continue;
      // The coefficient of the quotient should be +/-divisor.
      // TODO(bondhugula): could be extended to detect an affine function for
      // the quotient (i.e., the coeff could be a non-zero multiple of divisor).
      int64_t v = cst.atEq(r, c) * cst.atEq(r, pos);
      if (v == divisor || v == -divisor) {
        seenQuotient++;
        quotientPos = c;
        quotientSign = v > 0 ? 1 : -1;
      }
      // The coefficient of the dividend should be +/-1.
      // TODO(bondhugula): could be extended to detect an affine function of
      // the other identifiers as the dividend.
      else if (v == -1 || v == 1) {
        seenDividend++;
        dividendPos = c;
        dividendSign = v < 0 ? 1 : -1;
      } else if (cst.atEq(r, c) != 0) {
        // Cannot be inferred as a mod since the constraint has a coefficient
        // for an identifier that's neither a unit nor the divisor (see TODOs
        // above).
        break;
      }
    }
    if (c < f)
      // Cannot be inferred as a mod since the constraint has a coefficient for
      // an identifier that's neither a unit nor the divisor (see TODOs above).
      continue;

    // We are looking for exactly one identifier as the dividend.
    if (seenDividend == 1 && seenQuotient >= 1) {
      if (!(*memo)[dividendPos])
        return false;
      // Successfully detected a mod.
      (*memo)[pos] = (*memo)[dividendPos] % divisor * dividendSign;
      auto ub = cst.getConstantUpperBound(dividendPos);
      if (ub.hasValue() && ub.getValue() < divisor)
        // The mod can be optimized away.
        (*memo)[pos] = (*memo)[dividendPos] * dividendSign;
      else
        (*memo)[pos] = (*memo)[dividendPos] % divisor * dividendSign;

      if (seenQuotient == 1 && !(*memo)[quotientPos])
        // Successfully detected a floordiv as well.
        (*memo)[quotientPos] =
            (*memo)[dividendPos].floorDiv(divisor) * quotientSign;
      return true;
    }
  }
  return false;
}

// Gather lower and upper bounds for the pos^th identifier, and optionally the
// equalities for it. The bounds are to be independent of
// [offset, offset + num) identifiers.
static void getLowerAndUpperBoundIndices(const FlatAffineConstraints &cst,
                                         unsigned pos,
                                         SmallVectorImpl<unsigned> *lbIndices,
                                         SmallVectorImpl<unsigned> *ubIndices,
                                         SmallVectorImpl<unsigned> *eqIndices = nullptr,
                                         unsigned offset = 0,
                                         unsigned num = 0) {
  assert(pos < cst.getNumIds() && "invalid position");

  // Gather all lower bounds and upper bounds of the variable. Since the
  // canonical form c_1*x_1 + c_2*x_2 + ... + c_0 >= 0, a constraint is a lower
  // bound for x_i if c_i >= 1, and an upper bound if c_i <= -1.
  for (unsigned r = 0, e = cst.getNumInequalities(); r < e; r++) {
    // The bounds are to be independent of [offset, offset + num) columns.
    unsigned c, f;
    for (c = offset, f = offset + num; c < f; ++c) {
      if (c == pos) continue;
      if (cst.atIneq(r, c) != 0) break;
    }
    if (c < f) continue;
    if (cst.atIneq(r, pos) >= 1) {
      // Lower bound.
      lbIndices->push_back(r);
    } else if (cst.atIneq(r, pos) <= -1) {
      // Upper bound.
      ubIndices->push_back(r);
    }
  }

  if (!eqIndices) return;
  for (unsigned r = 0, e = cst.getNumEqualities(); r < e; r++) {
    if (cst.atEq(r, pos) == 0) continue;
    unsigned c, f;
    for (c = offset, f = offset + num; c < f; ++c) {
      if (c == pos) continue;
      if (cst.atEq(r, c) != 0) break;
    }
    if (c < f) continue;
    eqIndices->push_back(r);
  }
}

// Check if the pos^th identifier can be expressed as a floordiv of an affine
// function of other identifiers (where the divisor is a positive constant).
// For eg: 4q <= i + j <= 4q + 3   <=>   q = (i + j) floordiv 4.
static bool detectAsFloorDiv(const FlatAffineConstraints &cst, unsigned pos,
                             SmallVectorImpl<AffineExpr> *memo,
                             MLIRContext *context) {
  assert(pos < cst.getNumIds() && "invalid position");

  SmallVector<unsigned, 4> lbIndices, ubIndices;
  getLowerAndUpperBoundIndices(cst, pos, &lbIndices, &ubIndices);

  // Check if any lower bound, upper bound pair is of the form:
  // divisor * id >=  expr - (divisor - 1)    <-- Lower bound for 'id'
  // divisor * id <=  expr                    <-- Upper bound for 'id'
  // Then, 'id' is equivalent to 'expr floordiv divisor'.  (where divisor > 1).
  //
  // For example, if -32*k + 16*i + j >= 0
  //                  32*k - 16*i - j + 31 >= 0   <=>
  //             k = ( 16*i + j ) floordiv 32
  unsigned seenDividends = 0;
  for (auto ubPos : ubIndices) {
    for (auto lbPos : lbIndices) {
      // Check if lower bound's constant term is 'divisor - 1'. The 'divisor'
      // here is cst.atIneq(lbPos, pos) and we already know that it's positive
      // (since cst.Ineq(lbPos, ...) is a lower bound expression for 'pos'.
      if (cst.atIneq(lbPos, cst.getNumCols() - 1) != cst.atIneq(lbPos, pos) - 1)
        continue;
      // Check if upper bound's constant term is 0.
      if (cst.atIneq(ubPos, cst.getNumCols() - 1) != 0)
        continue;
      // For the remaining part, check if the lower bound expr's coeff's are
      // negations of corresponding upper bound ones'.
      unsigned c, f;
      for (c = 0, f = cst.getNumCols() - 1; c < f; c++) {
        if (cst.atIneq(lbPos, c) != -cst.atIneq(ubPos, c))
          break;
        if (c != pos && cst.atIneq(lbPos, c) != 0)
          seenDividends++;
      }
      // Lb coeff's aren't negative of ub coeff's (for the non constant term
      // part).
      if (c < f)
        continue;
      if (seenDividends >= 1) {
        // The divisor is the constant term of the lower bound expression.
        // We already know that cst.atIneq(lbPos, pos) > 0.
        int64_t divisor = cst.atIneq(lbPos, pos);
        // Construct the dividend expression.
        auto dividendExpr = getAffineConstantExpr(0, context);
        unsigned c, f;
        for (c = 0, f = cst.getNumCols() - 1; c < f; c++) {
          if (c == pos)
            continue;
          int64_t ubVal = cst.atIneq(ubPos, c);
          if (ubVal == 0)
            continue;
          if (!(*memo)[c])
            break;
          dividendExpr = dividendExpr + ubVal * (*memo)[c];
        }
        // Expression can't be constructed as it depends on a yet unknown
        // identifier.
        // TODO(mlir-team): Visit/compute the identifiers in an order so that
        // this doesn't happen. More complex but much more efficient.
        if (c < f)
          continue;
        // Successfully detected the floordiv.
        (*memo)[pos] = dividendExpr.floorDiv(divisor);
        return true;
      }
    }
  }
  return false;
}

// Fills an inequality row with the value 'val'.
static inline void fillInequality(FlatAffineConstraints *cst, unsigned r,
                                  int64_t val) {
  for (unsigned c = 0, f = cst->getNumCols(); c < f; c++) {
    cst->atIneq(r, c) = val;
  }
}

// Negates an inequality.
static inline void negateInequality(FlatAffineConstraints *cst, unsigned r) {
  for (unsigned c = 0, f = cst->getNumCols(); c < f; c++) {
    cst->atIneq(r, c) = -cst->atIneq(r, c);
  }
}

// A more complex check to eliminate redundant inequalities. Uses FourierMotzkin
// to check if a constraint is redundant.
void FlatAffineConstraints::removeRedundantInequalities() {
  SmallVector<bool, 32> redun(getNumInequalities(), false);
  // To check if an inequality is redundant, we replace the inequality by its
  // complement (for eg., i - 1 >= 0 by i <= 0), and check if the resulting
  // system is empty. If it is, the inequality is redundant.
  FlatAffineConstraints tmpCst(*this);
  for (unsigned r = 0, e = getNumInequalities(); r < e; r++) {
    // Change the inequality to its complement.
    negateInequality(&tmpCst, r);
    tmpCst.atIneq(r, tmpCst.getNumCols() - 1)--;
    if (tmpCst.isEmpty()) {
      redun[r] = true;
      // Zero fill the redundant inequality.
      fillInequality(this, r, /*val=*/0);
      fillInequality(&tmpCst, r, /*val=*/0);
    } else {
      // Reverse the change (to avoid recreating tmpCst each time).
      tmpCst.atIneq(r, tmpCst.getNumCols() - 1)++;
      negateInequality(&tmpCst, r);
    }
  }

  // Scan to get rid of all rows marked redundant, in-place.
  auto copyRow = [&](unsigned src, unsigned dest) {
    if (src == dest)
      return;
    for (unsigned c = 0, e = getNumCols(); c < e; c++) {
      atIneq(dest, c) = atIneq(src, c);
    }
  };
  unsigned pos = 0;
  for (unsigned r = 0, e = getNumInequalities(); r < e; r++) {
    if (!redun[r])
      copyRow(r, pos++);
  }
  inequalities.resize(numReservedCols * pos);
}

std::pair<AffineMap, AffineMap> FlatAffineConstraints::getLowerAndUpperBound(
    unsigned pos, unsigned offset, unsigned num, unsigned symStartPos,
    ArrayRef<AffineExpr> localExprs, MLIRContext *context) const {
  assert(pos + offset < getNumDimIds() && "invalid dim start pos");
  assert(symStartPos >= (pos + offset) && "invalid sym start pos");
  assert(getNumLocalIds() == localExprs.size() &&
         "incorrect local exprs count");

  SmallVector<unsigned, 4> lbIndices, ubIndices, eqIndices;
  getLowerAndUpperBoundIndices(*this, pos + offset, &lbIndices, &ubIndices,
                               &eqIndices, offset, num);

  /// Add to 'b' from 'a' in set [0, offset) U [offset + num, symbStartPos).
  auto addCoeffs = [&](ArrayRef<int64_t> a, SmallVectorImpl<int64_t> &b) {
    b.clear();
    for (unsigned i = 0, e = a.size(); i < e; ++i) {
      if (i < offset || i >= offset + num)
        b.push_back(a[i]);
    }
  };

  SmallVector<int64_t, 8> lb, ub;
  SmallVector<AffineExpr, 4> lbExprs;
  unsigned dimCount = symStartPos - num;
  unsigned symCount = getNumDimAndSymbolIds() - symStartPos;
  lbExprs.reserve(lbIndices.size() + eqIndices.size());
  // Lower bound expressions.
  for (auto idx : lbIndices) {
    auto ineq = getInequality(idx);
    // Extract the lower bound (in terms of other coeff's + const), i.e., if
    // i - j + 1 >= 0 is the constraint, 'pos' is for i the lower bound is j
    // - 1.
    addCoeffs(ineq, lb);
    std::transform(lb.begin(), lb.end(), lb.begin(), std::negate<int64_t>());
<<<<<<< HEAD
    auto expr = mlir::toAffineExpr(lb, dimCount, symCount, localExprs, context);
    // expr ceildiv divisor is (expr + divisor - 1) floordiv divisor
    int64_t divisor = std::abs(ineq[pos + offset]);
    expr = (expr + divisor  - 1).floorDiv(divisor);
    lbExprs.push_back(expr);
=======
    auto expr =
        getAffineExprFromFlatForm(lb, dimCount, symCount, localExprs, context);
    exprs.push_back(expr);
>>>>>>> 84056394
  }

  SmallVector<AffineExpr, 4> ubExprs;
  ubExprs.reserve(ubIndices.size() + eqIndices.size());
  // Upper bound expressions.
  for (auto idx : ubIndices) {
    auto ineq = getInequality(idx);
    // Extract the upper bound (in terms of other coeff's + const).
    addCoeffs(ineq, ub);
<<<<<<< HEAD
    auto expr = mlir::toAffineExpr(ub, dimCount, symCount, localExprs, context);
    expr = expr.floorDiv(std::abs(ineq[pos + offset]));
    // Upper bound is exclusive.
    ubExprs.push_back(expr + 1);
  }

  // Equalities. It's both a lower and a upper bound.
  SmallVector<int64_t, 4> b;
  for (auto idx : eqIndices) {
    auto eq = getEquality(idx);
    addCoeffs(eq, b);
    if (eq[pos + offset] > 0)
      std::transform(b.begin(), b.end(), b.begin(), std::negate<int64_t>());

    // Extract the upper bound (in terms of other coeff's + const).
    auto expr = mlir::toAffineExpr(b, dimCount, symCount, localExprs, context);
    expr = expr.floorDiv(std::abs(eq[pos + offset]));
=======
    auto expr =
        getAffineExprFromFlatForm(ub, dimCount, symCount, localExprs, context);
>>>>>>> 84056394
    // Upper bound is exclusive.
    ubExprs.push_back(expr + 1);
    // Lower bound.
    expr = mlir::toAffineExpr(b, dimCount, symCount, localExprs, context);
    expr = expr.ceilDiv(std::abs(eq[pos + offset]));
    lbExprs.push_back(expr);
  }

  auto lbMap = lbExprs.empty() ? AffineMap()
                               : AffineMap::get(dimCount, symCount, lbExprs);

  auto ubMap = ubExprs.empty() ? AffineMap()
                               : AffineMap::get(dimCount, symCount, ubExprs);

  return {lbMap, ubMap};
}

/// Computes the lower and upper bounds of the first 'num' dimensional
/// identifiers (starting at 'offset') as affine maps of the remaining
/// identifiers (dimensional and symbolic identifiers). Local identifiers are
/// themselves explicitly computed as affine functions of other identifiers in
/// this process if needed.
void FlatAffineConstraints::getSliceBounds(unsigned offset, unsigned num,
                                           MLIRContext *context,
                                           SmallVectorImpl<AffineMap> *lbMaps,
                                           SmallVectorImpl<AffineMap> *ubMaps) {
  assert(num < getNumDimIds() && "invalid range");

  // Basic simplification.
  normalizeConstraintsByGCD();

  LLVM_DEBUG(llvm::dbgs() << "getSliceBounds for first " << num
                          << " identifiers\n");
  LLVM_DEBUG(dump());

  // Record computed/detected identifiers.
  SmallVector<AffineExpr, 8> memo(getNumIds());
  // Initialize dimensional and symbolic identifiers.
  for (unsigned i = 0, e = getNumDimIds(); i < e; i++) {
    if (i < offset)
      memo[i] = getAffineDimExpr(i, context);
    else if (i >= offset + num)
      memo[i] = getAffineDimExpr(i - num, context);
  }
  for (unsigned i = getNumDimIds(), e = getNumDimAndSymbolIds(); i < e; i++)
    memo[i] = getAffineSymbolExpr(i - getNumDimIds(), context);

  bool changed;
  do {
    changed = false;
    // Identify yet unknown identifiers as constants or mod's / floordiv's of
    // other identifiers if possible.
    for (unsigned pos = 0; pos < getNumIds(); pos++) {
      if (memo[pos])
        continue;

      auto lbConst = getConstantLowerBound(pos);
      auto ubConst = getConstantUpperBound(pos);
      if (lbConst.hasValue() && ubConst.hasValue()) {
        // Detect equality to a constant.
        if (lbConst.getValue() == ubConst.getValue()) {
          memo[pos] = getAffineConstantExpr(lbConst.getValue(), context);
          changed = true;
          continue;
        }

        // Detect an identifier as modulo of another identifier w.r.t a
        // constant.
        if (detectAsMod(*this, pos, lbConst.getValue(), ubConst.getValue(),
                        &memo)) {
          changed = true;
          continue;
        }
      }

      // Detect an identifier as floordiv of another identifier w.r.t a
      // constant.
      if (detectAsFloorDiv(*this, pos, &memo, context)) {
        changed = true;
        continue;
      }

      // Detect an identifier as an expression of other identifiers.
      unsigned idx;
      if (!findConstraintWithNonZeroAt(*this, pos, /*isEq=*/true, &idx)) {
        continue;
      }

      // Build AffineExpr solving for identifier 'pos' in terms of all others.
      auto expr = getAffineConstantExpr(0, context);
      unsigned j, e;
      for (j = 0, e = getNumIds(); j < e; ++j) {
        if (j == pos)
          continue;
        int64_t c = atEq(idx, j);
        if (c == 0)
          continue;
        // If any of the involved IDs hasn't been found yet, we can't proceed.
        if (!memo[j])
          break;
        expr = expr + memo[j] * c;
      }
      if (j < e)
        // Can't construct expression as it depends on a yet uncomputed
        // identifier.
        continue;

      // Add constant term to AffineExpr.
      expr = expr + atEq(idx, getNumIds());
      int64_t vPos = atEq(idx, pos);
      assert(vPos != 0 && "expected non-zero here");
      if (vPos > 0)
        expr = (-expr).floorDiv(vPos);
      else
        // vPos < 0.
        expr = expr.floorDiv(-vPos);
      // Successfully constructed expression.
      memo[pos] = expr;
      changed = true;
    }
    // This loop is guaranteed to reach a fixed point - since once an
    // identifier's explicit form is computed (in memo[pos]), it's not updated
    // again.
  } while (changed);

  // Set the lower and upper bound maps for all the identifiers that were
  // computed as affine expressions of the rest as the "detected expr" and
  // "detected expr + 1" respectively; set the undetected ones to null.
  Optional<FlatAffineConstraints> tmpClone;
  for (unsigned pos = 0; pos < num; pos++) {
    unsigned numMapDims = getNumDimIds() - num;
    unsigned numMapSymbols = getNumSymbolIds();
    AffineExpr expr = memo[pos + offset];
    if (expr)
      expr = simplifyAffineExpr(expr, numMapDims, numMapSymbols);

    AffineMap &lbMap = (*lbMaps)[pos];
    AffineMap &ubMap = (*ubMaps)[pos];

    if (expr) {
      lbMap = AffineMap::get(numMapDims, numMapSymbols, expr);
      ubMap = AffineMap::get(numMapDims, numMapSymbols, expr + 1);
    } else {
      // TODO(bondhugula): Whenever there are local identifiers in the
      // dependence constraints, we'll conservatively over-approximate, since we
      // don't always explicitly compute them above (in the while loop).
      if (getNumLocalIds() == 0) {
        // Work on a copy so that we don't update this constraint system.
        if (!tmpClone) {
          tmpClone.emplace(FlatAffineConstraints(*this));
          // Removing redundant inequalities is necessary so that we don't get
          // redundant loop bounds.
          tmpClone->removeRedundantInequalities();
        }
        std::tie(lbMap, ubMap) = tmpClone->getLowerAndUpperBound(
            pos, offset, num, getNumDimIds(), {}, context);
      }

      // If the above fails, we'll just use the constant lower bound and the
      // constant upper bound (if they exist) as the slice bounds.
      // TODO(b/126426796): being conservative for the moment in cases that
      // lead to multiple bounds - until getConstDifference in LoopFusion.cpp is
      // fixed (b/126426796).
      if (!lbMap || lbMap.getNumResults() > 1) {
        LLVM_DEBUG(llvm::dbgs()
                   << "WARNING: Potentially over-approximating slice lb\n");
        auto lbConst = getConstantLowerBound(pos + offset);
        if (lbConst.hasValue()) {
          lbMap = AffineMap::get(
              numMapDims, numMapSymbols,
              getAffineConstantExpr(lbConst.getValue(), context));
        }
      }
      if (!ubMap || ubMap.getNumResults() > 1) {
        LLVM_DEBUG(llvm::dbgs()
                   << "WARNING: Potentially over-approximating slice ub\n");
        auto ubConst = getConstantUpperBound(pos + offset);
        if (ubConst.hasValue()) {
          (ubMap) = AffineMap::get(
              numMapDims, numMapSymbols,
              getAffineConstantExpr(ubConst.getValue() + 1, context));
        }
      }
    }
    LLVM_DEBUG(llvm::dbgs()
               << "lb map for pos = " << Twine(pos + offset) << ", expr: ");
    LLVM_DEBUG(lbMap.dump(););
    LLVM_DEBUG(llvm::dbgs()
               << "ub map for pos = " << Twine(pos + offset) << ", expr: ");
    LLVM_DEBUG(ubMap.dump(););
  }
}

LogicalResult
FlatAffineConstraints::addLowerOrUpperBound(unsigned pos, AffineMap boundMap,
                                            ArrayRef<Value> boundOperands,
                                            bool eq, bool lower) {
  assert(pos < getNumDimAndSymbolIds() && "invalid position");
  // Equality follows the logic of lower bound except that we add an equality
  // instead of an inequality.
  assert((!eq || boundMap.getNumResults() == 1) && "single result expected");
  if (eq)
    lower = true;

  // Fully compose map and operands; canonicalize and simplify so that we
  // transitively get to terminal symbols or loop IVs.
  auto map = boundMap;
  SmallVector<Value, 4> operands(boundOperands.begin(), boundOperands.end());
  fullyComposeAffineMapAndOperands(&map, &operands);
  map = simplifyAffineMap(map);
  canonicalizeMapAndOperands(&map, &operands);
  for (auto operand : operands)
    addInductionVarOrTerminalSymbol(operand);

  FlatAffineConstraints localVarCst;
  std::vector<SmallVector<int64_t, 8>> flatExprs;
  if (failed(getFlattenedAffineExprs(map, &flatExprs, &localVarCst))) {
    LLVM_DEBUG(llvm::dbgs() << "semi-affine expressions not yet supported\n");
    return failure();
  }

  // Merge and align with localVarCst.
  if (localVarCst.getNumLocalIds() > 0) {
    // Set values for localVarCst.
    localVarCst.setIdValues(0, localVarCst.getNumDimAndSymbolIds(), operands);
    for (auto operand : operands) {
      unsigned pos;
      if (findId(operand, &pos)) {
        if (pos >= getNumDimIds() && pos < getNumDimAndSymbolIds()) {
          // If the local var cst has this as a dim, turn it into its symbol.
          turnDimIntoSymbol(&localVarCst, operand);
        } else if (pos < getNumDimIds()) {
          // Or vice versa.
          turnSymbolIntoDim(&localVarCst, operand);
        }
      }
    }
    mergeAndAlignIds(/*offset=*/0, this, &localVarCst);
    append(localVarCst);
  }

  // Record positions of the operands in the constraint system. Need to do
  // this here since the constraint system changes after a bound is added.
  SmallVector<unsigned, 8> positions;
  unsigned numOperands = operands.size();
  for (auto operand : operands) {
    unsigned pos;
    if (!findId(operand, &pos))
      assert(0 && "expected to be found");
    positions.push_back(pos);
  }

  for (const auto &flatExpr : flatExprs) {
    SmallVector<int64_t, 4> ineq(getNumCols(), 0);
    ineq[pos] = lower ? 1 : -1;
    // Dims and symbols.
    for (unsigned j = 0, e = map.getNumInputs(); j < e; j++) {
      ineq[positions[j]] = lower ? -flatExpr[j] : flatExpr[j];
    }
    // Copy over the local id coefficients.
    unsigned numLocalIds = flatExpr.size() - 1 - numOperands;
    for (unsigned jj = 0, j = getNumIds() - numLocalIds; jj < numLocalIds;
         jj++, j++) {
      ineq[j] =
          lower ? -flatExpr[numOperands + jj] : flatExpr[numOperands + jj];
    }
    // Constant term.
    ineq[getNumCols() - 1] =
        lower ? -flatExpr[flatExpr.size() - 1]
              // Upper bound in flattenedExpr is an exclusive one.
              : flatExpr[flatExpr.size() - 1] - 1;
    eq ? addEquality(ineq) : addInequality(ineq);
  }
  return success();
}

// Adds slice lower bounds represented by lower bounds in 'lbMaps' and upper
// bounds in 'ubMaps' to each value in `values' that appears in the constraint
// system. Note that both lower/upper bounds share the same operand list
// 'operands'.
// This function assumes 'values.size' == 'lbMaps.size' == 'ubMaps.size', and
// skips any null AffineMaps in 'lbMaps' or 'ubMaps'.
// Note that both lower/upper bounds use operands from 'operands'.
// Returns failure for unimplemented cases such as semi-affine expressions or
// expressions with mod/floordiv.
LogicalResult FlatAffineConstraints::addSliceBounds(ArrayRef<Value> values,
                                                    ArrayRef<AffineMap> lbMaps,
                                                    ArrayRef<AffineMap> ubMaps,
                                                    ArrayRef<Value> operands) {
  assert(values.size() == lbMaps.size());
  assert(lbMaps.size() == ubMaps.size());

  for (unsigned i = 0, e = lbMaps.size(); i < e; ++i) {
    unsigned pos;
    if (!findId(values[i], &pos))
      continue;

    AffineMap lbMap = lbMaps[i];
    AffineMap ubMap = ubMaps[i];
    assert(!lbMap || lbMap.getNumInputs() == operands.size());
    assert(!ubMap || ubMap.getNumInputs() == operands.size());

    // Check if this slice is just an equality along this dimension.
    if (lbMap && ubMap && lbMap.getNumResults() == 1 &&
        ubMap.getNumResults() == 1 &&
        lbMap.getResult(0) + 1 == ubMap.getResult(0)) {
      if (failed(addLowerOrUpperBound(pos, lbMap, operands, /*eq=*/true,
                                      /*lower=*/true)))
        return failure();
      continue;
    }

    if (lbMap && failed(addLowerOrUpperBound(pos, lbMap, operands, /*eq=*/false,
                                             /*lower=*/true)))
      return failure();

    if (ubMap && failed(addLowerOrUpperBound(pos, ubMap, operands, /*eq=*/false,
                                             /*lower=*/false)))
      return failure();
  }
  return success();
}

void FlatAffineConstraints::addEquality(ArrayRef<int64_t> eq) {
  assert(eq.size() == getNumCols());
  unsigned offset = equalities.size();
  equalities.resize(equalities.size() + numReservedCols);
  std::copy(eq.begin(), eq.end(), equalities.begin() + offset);
}

void FlatAffineConstraints::addInequality(ArrayRef<int64_t> inEq) {
  assert(inEq.size() == getNumCols());
  unsigned offset = inequalities.size();
  inequalities.resize(inequalities.size() + numReservedCols);
  std::copy(inEq.begin(), inEq.end(), inequalities.begin() + offset);
}

void FlatAffineConstraints::addConstantLowerBound(unsigned pos, int64_t lb) {
  assert(pos < getNumCols());
  unsigned offset = inequalities.size();
  inequalities.resize(inequalities.size() + numReservedCols);
  std::fill(inequalities.begin() + offset,
            inequalities.begin() + offset + getNumCols(), 0);
  inequalities[offset + pos] = 1;
  inequalities[offset + getNumCols() - 1] = -lb;
}

void FlatAffineConstraints::addConstantUpperBound(unsigned pos, int64_t ub) {
  assert(pos < getNumCols());
  unsigned offset = inequalities.size();
  inequalities.resize(inequalities.size() + numReservedCols);
  std::fill(inequalities.begin() + offset,
            inequalities.begin() + offset + getNumCols(), 0);
  inequalities[offset + pos] = -1;
  inequalities[offset + getNumCols() - 1] = ub;
}

void FlatAffineConstraints::addConstantLowerBound(ArrayRef<int64_t> expr,
                                                  int64_t lb) {
  assert(expr.size() == getNumCols());
  unsigned offset = inequalities.size();
  inequalities.resize(inequalities.size() + numReservedCols);
  std::fill(inequalities.begin() + offset,
            inequalities.begin() + offset + getNumCols(), 0);
  std::copy(expr.begin(), expr.end(), inequalities.begin() + offset);
  inequalities[offset + getNumCols() - 1] += -lb;
}

void FlatAffineConstraints::addConstantUpperBound(ArrayRef<int64_t> expr,
                                                  int64_t ub) {
  assert(expr.size() == getNumCols());
  unsigned offset = inequalities.size();
  inequalities.resize(inequalities.size() + numReservedCols);
  std::fill(inequalities.begin() + offset,
            inequalities.begin() + offset + getNumCols(), 0);
  for (unsigned i = 0, e = getNumCols(); i < e; i++) {
    inequalities[offset + i] = -expr[i];
  }
  inequalities[offset + getNumCols() - 1] += ub;
}

/// Adds a new local identifier as the floordiv of an affine function of other
/// identifiers, the coefficients of which are provided in 'dividend' and with
/// respect to a positive constant 'divisor'. Two constraints are added to the
/// system to capture equivalence with the floordiv.
///      q = expr floordiv c    <=>   c*q <= expr <= c*q + c - 1.
void FlatAffineConstraints::addLocalFloorDiv(ArrayRef<int64_t> dividend,
                                             int64_t divisor) {
  assert(dividend.size() == getNumCols() && "incorrect dividend size");
  assert(divisor > 0 && "positive divisor expected");

  addLocalId(getNumLocalIds());

  // Add two constraints for this new identifier 'q'.
  SmallVector<int64_t, 8> bound(dividend.size() + 1);

  // dividend - q * divisor >= 0
  std::copy(dividend.begin(), dividend.begin() + dividend.size() - 1,
            bound.begin());
  bound.back() = dividend.back();
  bound[getNumIds() - 1] = -divisor;
  addInequality(bound);

  // -dividend +qdivisor * q + divisor - 1 >= 0
  std::transform(bound.begin(), bound.end(), bound.begin(),
                 std::negate<int64_t>());
  bound[bound.size() - 1] += divisor - 1;
  addInequality(bound);
}

bool FlatAffineConstraints::findId(Value id, unsigned *pos) const {
  unsigned i = 0;
  for (const auto &mayBeId : ids) {
    if (mayBeId.hasValue() && mayBeId.getValue() == id) {
      *pos = i;
      return true;
    }
    i++;
  }
  return false;
}

bool FlatAffineConstraints::containsId(Value id) const {
  return llvm::any_of(ids, [&](const Optional<Value> &mayBeId) {
    return mayBeId.hasValue() && mayBeId.getValue() == id;
  });
}

void FlatAffineConstraints::setDimSymbolSeparation(unsigned newSymbolCount) {
  assert(newSymbolCount <= numDims + numSymbols &&
         "invalid separation position");
  numDims = numDims + numSymbols - newSymbolCount;
  numSymbols = newSymbolCount;
}

/// Sets the specified identifier to a constant value.
void FlatAffineConstraints::setIdToConstant(unsigned pos, int64_t val) {
  unsigned offset = equalities.size();
  equalities.resize(equalities.size() + numReservedCols);
  std::fill(equalities.begin() + offset,
            equalities.begin() + offset + getNumCols(), 0);
  equalities[offset + pos] = 1;
  equalities[offset + getNumCols() - 1] = -val;
}

/// Sets the specified identifier to a constant value; asserts if the id is not
/// found.
void FlatAffineConstraints::setIdToConstant(Value id, int64_t val) {
  unsigned pos;
  if (!findId(id, &pos))
    // This is a pre-condition for this method.
    assert(0 && "id not found");
  setIdToConstant(pos, val);
}

void FlatAffineConstraints::removeEquality(unsigned pos) {
  unsigned numEqualities = getNumEqualities();
  assert(pos < numEqualities);
  unsigned outputIndex = pos * numReservedCols;
  unsigned inputIndex = (pos + 1) * numReservedCols;
  unsigned numElemsToCopy = (numEqualities - pos - 1) * numReservedCols;
  std::copy(equalities.begin() + inputIndex,
            equalities.begin() + inputIndex + numElemsToCopy,
            equalities.begin() + outputIndex);
  equalities.resize(equalities.size() - numReservedCols);
}

/// Finds an equality that equates the specified identifier to a constant.
/// Returns the position of the equality row. If 'symbolic' is set to true,
/// symbols are also treated like a constant, i.e., an affine function of the
/// symbols is also treated like a constant.
static int findEqualityToConstant(const FlatAffineConstraints &cst,
                                  unsigned pos, bool symbolic = false) {
  assert(pos < cst.getNumIds() && "invalid position");
  for (unsigned r = 0, e = cst.getNumEqualities(); r < e; r++) {
    int64_t v = cst.atEq(r, pos);
    if (v * v != 1)
      continue;
    unsigned c;
    unsigned f = symbolic ? cst.getNumDimIds() : cst.getNumIds();
    // This checks for zeros in all positions other than 'pos' in [0, f)
    for (c = 0; c < f; c++) {
      if (c == pos)
        continue;
      if (cst.atEq(r, c) != 0) {
        // Dependent on another identifier.
        break;
      }
    }
    if (c == f)
      // Equality is free of other identifiers.
      return r;
  }
  return -1;
}

void FlatAffineConstraints::setAndEliminate(unsigned pos, int64_t constVal) {
  assert(pos < getNumIds() && "invalid position");
  for (unsigned r = 0, e = getNumInequalities(); r < e; r++) {
    atIneq(r, getNumCols() - 1) += atIneq(r, pos) * constVal;
  }
  for (unsigned r = 0, e = getNumEqualities(); r < e; r++) {
    atEq(r, getNumCols() - 1) += atEq(r, pos) * constVal;
  }
  removeId(pos);
}

LogicalResult FlatAffineConstraints::constantFoldId(unsigned pos) {
  assert(pos < getNumIds() && "invalid position");
  int rowIdx;
  if ((rowIdx = findEqualityToConstant(*this, pos)) == -1)
    return failure();

  // atEq(rowIdx, pos) is either -1 or 1.
  assert(atEq(rowIdx, pos) * atEq(rowIdx, pos) == 1);
  int64_t constVal = -atEq(rowIdx, getNumCols() - 1) / atEq(rowIdx, pos);
  setAndEliminate(pos, constVal);
  return success();
}

void FlatAffineConstraints::constantFoldIdRange(unsigned pos, unsigned num) {
  for (unsigned s = pos, t = pos, e = pos + num; s < e; s++) {
    if (failed(constantFoldId(t)))
      t++;
  }
}

/// Returns the extent (upper bound - lower bound) of the specified
/// identifier if it is found to be a constant; returns None if it's not a
/// constant. This methods treats symbolic identifiers specially, i.e.,
/// it looks for constant differences between affine expressions involving
/// only the symbolic identifiers. See comments at function definition for
/// example. 'lb', if provided, is set to the lower bound associated with the
/// constant difference. Note that 'lb' is purely symbolic and thus will contain
/// the coefficients of the symbolic identifiers and the constant coefficient.
//  Egs: 0 <= i <= 15, return 16.
//       s0 + 2 <= i <= s0 + 17, returns 16. (s0 has to be a symbol)
//       s0 + s1 + 16 <= d0 <= s0 + s1 + 31, returns 16.
//       s0 - 7 <= 8*j <= s0 returns 1 with lb = s0, lbDivisor = 8 (since lb =
//       ceil(s0 - 7 / 8) = floor(s0 / 8)).
Optional<int64_t> FlatAffineConstraints::getConstantBoundOnDimSize(
    unsigned pos, SmallVectorImpl<int64_t> *lb, int64_t *lbFloorDivisor,
    SmallVectorImpl<int64_t> *ub) const {
  assert(pos < getNumDimIds() && "Invalid identifier position");
  assert(getNumLocalIds() == 0);

  // TODO(bondhugula): eliminate all remaining dimensional identifiers (other
  // than the one at 'pos' to make this more powerful. Not needed for
  // hyper-rectangular spaces.

  // Find an equality for 'pos'^th identifier that equates it to some function
  // of the symbolic identifiers (+ constant).
  int eqRow = findEqualityToConstant(*this, pos, /*symbolic=*/true);
  if (eqRow != -1) {
    // This identifier can only take a single value.
    if (lb) {
      // Set lb to the symbolic value.
      lb->resize(getNumSymbolIds() + 1);
      if (ub)
        ub->resize(getNumSymbolIds() + 1);
      for (unsigned c = 0, f = getNumSymbolIds() + 1; c < f; c++) {
        int64_t v = atEq(eqRow, pos);
        // atEq(eqRow, pos) is either -1 or 1.
        assert(v * v == 1);
        (*lb)[c] = v < 0 ? atEq(eqRow, getNumDimIds() + c) / -v
                         : -atEq(eqRow, getNumDimIds() + c) / v;
        // Since this is an equality, ub = lb.
        if (ub)
          (*ub)[c] = (*lb)[c];
      }
      assert(lbFloorDivisor &&
             "both lb and divisor or none should be provided");
      *lbFloorDivisor = 1;
    }
    return 1;
  }

  // Check if the identifier appears at all in any of the inequalities.
  unsigned r, e;
  for (r = 0, e = getNumInequalities(); r < e; r++) {
    if (atIneq(r, pos) != 0)
      break;
  }
  if (r == e)
    // If it doesn't, there isn't a bound on it.
    return None;

  // Positions of constraints that are lower/upper bounds on the variable.
  SmallVector<unsigned, 4> lbIndices, ubIndices;

  // Gather all symbolic lower bounds and upper bounds of the variable. Since
  // the canonical form c_1*x_1 + c_2*x_2 + ... + c_0 >= 0, a constraint is a
  // lower bound for x_i if c_i >= 1, and an upper bound if c_i <= -1.
  for (unsigned r = 0, e = getNumInequalities(); r < e; r++) {
    unsigned c, f;
    for (c = 0, f = getNumDimIds(); c < f; c++) {
      if (c != pos && atIneq(r, c) != 0)
        break;
    }
    if (c < getNumDimIds())
      // Not a pure symbolic bound.
      continue;
    if (atIneq(r, pos) >= 1)
      // Lower bound.
      lbIndices.push_back(r);
    else if (atIneq(r, pos) <= -1)
      // Upper bound.
      ubIndices.push_back(r);
  }

  // TODO(bondhugula): eliminate other dimensional identifiers to make this more
  // powerful. Not needed for hyper-rectangular iteration spaces.

  Optional<int64_t> minDiff = None;
  unsigned minLbPosition, minUbPosition;
  for (auto ubPos : ubIndices) {
    for (auto lbPos : lbIndices) {
      // Look for a lower bound and an upper bound that only differ by a
      // constant, i.e., pairs of the form  0 <= c_pos - f(c_i's) <= diffConst.
      // For example, if ii is the pos^th variable, we are looking for
      // constraints like ii >= i, ii <= ii + 50, 50 being the difference. The
      // minimum among all such constant differences is kept since that's the
      // constant bounding the extent of the pos^th variable.
      unsigned j, e;
      for (j = 0, e = getNumCols() - 1; j < e; j++)
        if (atIneq(ubPos, j) != -atIneq(lbPos, j)) {
          break;
        }
      if (j < getNumCols() - 1)
        continue;
      int64_t diff = ceilDiv(atIneq(ubPos, getNumCols() - 1) +
                                 atIneq(lbPos, getNumCols() - 1) + 1,
                             atIneq(lbPos, pos));
      if (minDiff == None || diff < minDiff) {
        minDiff = diff;
        minLbPosition = lbPos;
        minUbPosition = ubPos;
      }
    }
  }
  if (lb && minDiff.hasValue()) {
    // Set lb to the symbolic lower bound.
    lb->resize(getNumSymbolIds() + 1);
    if (ub)
      ub->resize(getNumSymbolIds() + 1);
    // The lower bound is the ceildiv of the lb constraint over the coefficient
    // of the variable at 'pos'. We express the ceildiv equivalently as a floor
    // for uniformity. For eg., if the lower bound constraint was: 32*d0 - N +
    // 31 >= 0, the lower bound for d0 is ceil(N - 31, 32), i.e., floor(N, 32).
    *lbFloorDivisor = atIneq(minLbPosition, pos);
    assert(*lbFloorDivisor == -atIneq(minUbPosition, pos));
    for (unsigned c = 0, e = getNumSymbolIds() + 1; c < e; c++) {
      (*lb)[c] = -atIneq(minLbPosition, getNumDimIds() + c);
    }
    if (ub) {
      for (unsigned c = 0, e = getNumSymbolIds() + 1; c < e; c++)
        (*ub)[c] = atIneq(minUbPosition, getNumDimIds() + c);
    }
    // The lower bound leads to a ceildiv while the upper bound is a floordiv
    // whenever the coefficient at pos != 1. ceildiv (val / d) = floordiv (val +
    // d - 1 / d); hence, the addition of 'atIneq(minLbPosition, pos) - 1' to
    // the constant term for the lower bound.
    (*lb)[getNumSymbolIds()] += atIneq(minLbPosition, pos) - 1;
  }
  return minDiff;
}

template <bool isLower>
Optional<int64_t>
FlatAffineConstraints::computeConstantLowerOrUpperBound(unsigned pos) {
  assert(pos < getNumIds() && "invalid position");
  // Project to 'pos'.
  projectOut(0, pos);
  projectOut(1, getNumIds() - 1);
  // Check if there's an equality equating the '0'^th identifier to a constant.
  int eqRowIdx = findEqualityToConstant(*this, 0, /*symbolic=*/false);
  if (eqRowIdx != -1)
    // atEq(rowIdx, 0) is either -1 or 1.
    return -atEq(eqRowIdx, getNumCols() - 1) / atEq(eqRowIdx, 0);

  // Check if the identifier appears at all in any of the inequalities.
  unsigned r, e;
  for (r = 0, e = getNumInequalities(); r < e; r++) {
    if (atIneq(r, 0) != 0)
      break;
  }
  if (r == e)
    // If it doesn't, there isn't a bound on it.
    return None;

  Optional<int64_t> minOrMaxConst = None;

  // Take the max across all const lower bounds (or min across all constant
  // upper bounds).
  for (unsigned r = 0, e = getNumInequalities(); r < e; r++) {
    if (isLower) {
      if (atIneq(r, 0) <= 0)
        // Not a lower bound.
        continue;
    } else if (atIneq(r, 0) >= 0) {
      // Not an upper bound.
      continue;
    }
    unsigned c, f;
    for (c = 0, f = getNumCols() - 1; c < f; c++)
      if (c != 0 && atIneq(r, c) != 0)
        break;
    if (c < getNumCols() - 1)
      // Not a constant bound.
      continue;

    int64_t boundConst =
        isLower ? mlir::ceilDiv(-atIneq(r, getNumCols() - 1), atIneq(r, 0))
                : mlir::floorDiv(atIneq(r, getNumCols() - 1), -atIneq(r, 0));
    if (isLower) {
      if (minOrMaxConst == None || boundConst > minOrMaxConst)
        minOrMaxConst = boundConst;
    } else {
      if (minOrMaxConst == None || boundConst < minOrMaxConst)
        minOrMaxConst = boundConst;
    }
  }
  return minOrMaxConst;
}

Optional<int64_t>
FlatAffineConstraints::getConstantLowerBound(unsigned pos) const {
  FlatAffineConstraints tmpCst(*this);
  return tmpCst.computeConstantLowerOrUpperBound</*isLower=*/true>(pos);
}

Optional<int64_t>
FlatAffineConstraints::getConstantUpperBound(unsigned pos) const {
  FlatAffineConstraints tmpCst(*this);
  return tmpCst.computeConstantLowerOrUpperBound</*isLower=*/false>(pos);
}

// A simple (naive and conservative) check for hyper-rectangularity.
bool FlatAffineConstraints::isHyperRectangular(unsigned pos,
                                               unsigned num) const {
  assert(pos < getNumCols() - 1);
  // Check for two non-zero coefficients in the range [pos, pos + sum).
  for (unsigned r = 0, e = getNumInequalities(); r < e; r++) {
    unsigned sum = 0;
    for (unsigned c = pos; c < pos + num; c++) {
      if (atIneq(r, c) != 0)
        sum++;
    }
    if (sum > 1)
      return false;
  }
  for (unsigned r = 0, e = getNumEqualities(); r < e; r++) {
    unsigned sum = 0;
    for (unsigned c = pos; c < pos + num; c++) {
      if (atEq(r, c) != 0)
        sum++;
    }
    if (sum > 1)
      return false;
  }
  return true;
}

void FlatAffineConstraints::print(raw_ostream &os) const {
  assert(hasConsistentState());
  os << "\nConstraints (" << getNumDimIds() << " dims, " << getNumSymbolIds()
     << " symbols, " << getNumLocalIds() << " locals), (" << getNumConstraints()
     << " constraints)\n";
  os << "(";
  for (unsigned i = 0, e = getNumIds(); i < e; i++) {
    if (ids[i] == None)
      os << "None ";
    else
      os << "Value ";
  }
  os << " const)\n";
  for (unsigned i = 0, e = getNumEqualities(); i < e; ++i) {
    for (unsigned j = 0, f = getNumCols(); j < f; ++j) {
      os << atEq(i, j) << " ";
    }
    os << "= 0\n";
  }
  for (unsigned i = 0, e = getNumInequalities(); i < e; ++i) {
    for (unsigned j = 0, f = getNumCols(); j < f; ++j) {
      os << atIneq(i, j) << " ";
    }
    os << ">= 0\n";
  }
  os << '\n';
}

void FlatAffineConstraints::dump() const { print(llvm::errs()); }

/// Removes duplicate constraints, trivially true constraints, and constraints
/// that can be detected as redundant as a result of differing only in their
/// constant term part. A constraint of the form <non-negative constant> >= 0 is
/// considered trivially true.
//  Uses a DenseSet to hash and detect duplicates followed by a linear scan to
//  remove duplicates in place.
void FlatAffineConstraints::removeTrivialRedundancy() {
  SmallDenseSet<ArrayRef<int64_t>, 8> rowSet;

  // A map used to detect redundancy stemming from constraints that only differ
  // in their constant term. The value stored is <row position, const term>
  // for a given row.
  SmallDenseMap<ArrayRef<int64_t>, std::pair<unsigned, int64_t>>
      rowsWithoutConstTerm;

  // Check if constraint is of the form <non-negative-constant> >= 0.
  auto isTriviallyValid = [&](unsigned r) -> bool {
    for (unsigned c = 0, e = getNumCols() - 1; c < e; c++) {
      if (atIneq(r, c) != 0)
        return false;
    }
    return atIneq(r, getNumCols() - 1) >= 0;
  };

  // Detect and mark redundant constraints.
  SmallVector<bool, 256> redunIneq(getNumInequalities(), false);
  for (unsigned r = 0, e = getNumInequalities(); r < e; r++) {
    int64_t *rowStart = inequalities.data() + numReservedCols * r;
    auto row = ArrayRef<int64_t>(rowStart, getNumCols());
    if (isTriviallyValid(r) || !rowSet.insert(row).second) {
      redunIneq[r] = true;
      continue;
    }

    // Among constraints that only differ in the constant term part, mark
    // everything other than the one with the smallest constant term redundant.
    // (eg: among i - 16j - 5 >= 0, i - 16j - 1 >=0, i - 16j - 7 >= 0, the
    // former two are redundant).
    int64_t constTerm = atIneq(r, getNumCols() - 1);
    auto rowWithoutConstTerm = ArrayRef<int64_t>(rowStart, getNumCols() - 1);
    const auto &ret =
        rowsWithoutConstTerm.insert({rowWithoutConstTerm, {r, constTerm}});
    if (!ret.second) {
      // Check if the other constraint has a higher constant term.
      auto &val = ret.first->second;
      if (val.second > constTerm) {
        // The stored row is redundant. Mark it so, and update with this one.
        redunIneq[val.first] = true;
        val = {r, constTerm};
      } else {
        // The one stored makes this one redundant.
        redunIneq[r] = true;
      }
    }
  }

  auto copyRow = [&](unsigned src, unsigned dest) {
    if (src == dest)
      return;
    for (unsigned c = 0, e = getNumCols(); c < e; c++) {
      atIneq(dest, c) = atIneq(src, c);
    }
  };

  // Scan to get rid of all rows marked redundant, in-place.
  unsigned pos = 0;
  for (unsigned r = 0, e = getNumInequalities(); r < e; r++) {
    if (!redunIneq[r])
      copyRow(r, pos++);
  }
  inequalities.resize(numReservedCols * pos);

  // TODO(bondhugula): consider doing this for equalities as well, but probably
  // not worth the savings.
}

void FlatAffineConstraints::clearAndCopyFrom(
    const FlatAffineConstraints &other) {
  FlatAffineConstraints copy(other);
  std::swap(*this, copy);
  assert(copy.getNumIds() == copy.getIds().size());
}

void FlatAffineConstraints::removeId(unsigned pos) {
  removeIdRange(pos, pos + 1);
}

static std::pair<unsigned, unsigned>
getNewNumDimsSymbols(unsigned pos, const FlatAffineConstraints &cst) {
  unsigned numDims = cst.getNumDimIds();
  unsigned numSymbols = cst.getNumSymbolIds();
  unsigned newNumDims, newNumSymbols;
  if (pos < numDims) {
    newNumDims = numDims - 1;
    newNumSymbols = numSymbols;
  } else if (pos < numDims + numSymbols) {
    assert(numSymbols >= 1);
    newNumDims = numDims;
    newNumSymbols = numSymbols - 1;
  } else {
    newNumDims = numDims;
    newNumSymbols = numSymbols;
  }
  return {newNumDims, newNumSymbols};
}

#undef DEBUG_TYPE
#define DEBUG_TYPE "fm"

/// Eliminates identifier at the specified position using Fourier-Motzkin
/// variable elimination. This technique is exact for rational spaces but
/// conservative (in "rare" cases) for integer spaces. The operation corresponds
/// to a projection operation yielding the (convex) set of integer points
/// contained in the rational shadow of the set. An emptiness test that relies
/// on this method will guarantee emptiness, i.e., it disproves the existence of
/// a solution if it says it's empty.
/// If a non-null isResultIntegerExact is passed, it is set to true if the
/// result is also integer exact. If it's set to false, the obtained solution
/// *may* not be exact, i.e., it may contain integer points that do not have an
/// integer pre-image in the original set.
///
/// Eg:
/// j >= 0, j <= i + 1
/// i >= 0, i <= N + 1
/// Eliminating i yields,
///   j >= 0, 0 <= N + 1, j - 1 <= N + 1
///
/// If darkShadow = true, this method computes the dark shadow on elimination;
/// the dark shadow is a convex integer subset of the exact integer shadow. A
/// non-empty dark shadow proves the existence of an integer solution. The
/// elimination in such a case could however be an under-approximation, and thus
/// should not be used for scanning sets or used by itself for dependence
/// checking.
///
/// Eg: 2-d set, * represents grid points, 'o' represents a point in the set.
///            ^
///            |
///            | * * * * o o
///         i  | * * o o o o
///            | o * * * * *
///            --------------->
///                 j ->
///
/// Eliminating i from this system (projecting on the j dimension):
/// rational shadow / integer light shadow:  1 <= j <= 6
/// dark shadow:                             3 <= j <= 6
/// exact integer shadow:                    j = 1 \union  3 <= j <= 6
/// holes/splinters:                         j = 2
///
/// darkShadow = false, isResultIntegerExact = nullptr are default values.
// TODO(bondhugula): a slight modification to yield dark shadow version of FM
// (tightened), which can prove the existence of a solution if there is one.
void FlatAffineConstraints::FourierMotzkinEliminate(
    unsigned pos, bool darkShadow, bool *isResultIntegerExact) {
  LLVM_DEBUG(llvm::dbgs() << "FM input (eliminate pos " << pos << "):\n");
  LLVM_DEBUG(dump());
  assert(pos < getNumIds() && "invalid position");
  assert(hasConsistentState());

  // Check if this identifier can be eliminated through a substitution.
  for (unsigned r = 0, e = getNumEqualities(); r < e; r++) {
    if (atEq(r, pos) != 0) {
      // Use Gaussian elimination here (since we have an equality).
      LogicalResult ret = gaussianEliminateId(pos);
      (void)ret;
      assert(succeeded(ret) && "Gaussian elimination guaranteed to succeed");
      LLVM_DEBUG(llvm::dbgs() << "FM output (through Gaussian elimination):\n");
      LLVM_DEBUG(dump());
      return;
    }
  }

  // A fast linear time tightening.
  GCDTightenInequalities();

  // Check if the identifier appears at all in any of the inequalities.
  unsigned r, e;
  for (r = 0, e = getNumInequalities(); r < e; r++) {
    if (atIneq(r, pos) != 0)
      break;
  }
  if (r == getNumInequalities()) {
    // If it doesn't appear, just remove the column and return.
    // TODO(andydavis,bondhugula): refactor removeColumns to use it from here.
    removeId(pos);
    LLVM_DEBUG(llvm::dbgs() << "FM output:\n");
    LLVM_DEBUG(dump());
    return;
  }

  // Positions of constraints that are lower bounds on the variable.
  SmallVector<unsigned, 4> lbIndices;
  // Positions of constraints that are lower bounds on the variable.
  SmallVector<unsigned, 4> ubIndices;
  // Positions of constraints that do not involve the variable.
  std::vector<unsigned> nbIndices;
  nbIndices.reserve(getNumInequalities());

  // Gather all lower bounds and upper bounds of the variable. Since the
  // canonical form c_1*x_1 + c_2*x_2 + ... + c_0 >= 0, a constraint is a lower
  // bound for x_i if c_i >= 1, and an upper bound if c_i <= -1.
  for (unsigned r = 0, e = getNumInequalities(); r < e; r++) {
    if (atIneq(r, pos) == 0) {
      // Id does not appear in bound.
      nbIndices.push_back(r);
    } else if (atIneq(r, pos) >= 1) {
      // Lower bound.
      lbIndices.push_back(r);
    } else {
      // Upper bound.
      ubIndices.push_back(r);
    }
  }

  // Set the number of dimensions, symbols in the resulting system.
  const auto &dimsSymbols = getNewNumDimsSymbols(pos, *this);
  unsigned newNumDims = dimsSymbols.first;
  unsigned newNumSymbols = dimsSymbols.second;

  SmallVector<Optional<Value>, 8> newIds;
  newIds.reserve(numIds - 1);
  newIds.append(ids.begin(), ids.begin() + pos);
  newIds.append(ids.begin() + pos + 1, ids.end());

  /// Create the new system which has one identifier less.
  FlatAffineConstraints newFac(
      lbIndices.size() * ubIndices.size() + nbIndices.size(),
      getNumEqualities(), getNumCols() - 1, newNumDims, newNumSymbols,
      /*numLocals=*/getNumIds() - 1 - newNumDims - newNumSymbols, newIds);

  assert(newFac.getIds().size() == newFac.getNumIds());

  // This will be used to check if the elimination was integer exact.
  unsigned lcmProducts = 1;

  // Let x be the variable we are eliminating.
  // For each lower bound, lb <= c_l*x, and each upper bound c_u*x <= ub, (note
  // that c_l, c_u >= 1) we have:
  // lb*lcm(c_l, c_u)/c_l <= lcm(c_l, c_u)*x <= ub*lcm(c_l, c_u)/c_u
  // We thus generate a constraint:
  // lcm(c_l, c_u)/c_l*lb <= lcm(c_l, c_u)/c_u*ub.
  // Note if c_l = c_u = 1, all integer points captured by the resulting
  // constraint correspond to integer points in the original system (i.e., they
  // have integer pre-images). Hence, if the lcm's are all 1, the elimination is
  // integer exact.
  for (auto ubPos : ubIndices) {
    for (auto lbPos : lbIndices) {
      SmallVector<int64_t, 4> ineq;
      ineq.reserve(newFac.getNumCols());
      int64_t lbCoeff = atIneq(lbPos, pos);
      // Note that in the comments above, ubCoeff is the negation of the
      // coefficient in the canonical form as the view taken here is that of the
      // term being moved to the other size of '>='.
      int64_t ubCoeff = -atIneq(ubPos, pos);
      // TODO(bondhugula): refactor this loop to avoid all branches inside.
      for (unsigned l = 0, e = getNumCols(); l < e; l++) {
        if (l == pos)
          continue;
        assert(lbCoeff >= 1 && ubCoeff >= 1 && "bounds wrongly identified");
        int64_t lcm = mlir::lcm(lbCoeff, ubCoeff);
        ineq.push_back(atIneq(ubPos, l) * (lcm / ubCoeff) +
                       atIneq(lbPos, l) * (lcm / lbCoeff));
        lcmProducts *= lcm;
      }
      if (darkShadow) {
        // The dark shadow is a convex subset of the exact integer shadow. If
        // there is a point here, it proves the existence of a solution.
        ineq[ineq.size() - 1] += lbCoeff * ubCoeff - lbCoeff - ubCoeff + 1;
      }
      // TODO: we need to have a way to add inequalities in-place in
      // FlatAffineConstraints instead of creating and copying over.
      newFac.addInequality(ineq);
    }
  }

  LLVM_DEBUG(llvm::dbgs() << "FM isResultIntegerExact: " << (lcmProducts == 1)
                          << "\n");
  if (lcmProducts == 1 && isResultIntegerExact)
    *isResultIntegerExact = true;

  // Copy over the constraints not involving this variable.
  for (auto nbPos : nbIndices) {
    SmallVector<int64_t, 4> ineq;
    ineq.reserve(getNumCols() - 1);
    for (unsigned l = 0, e = getNumCols(); l < e; l++) {
      if (l == pos)
        continue;
      ineq.push_back(atIneq(nbPos, l));
    }
    newFac.addInequality(ineq);
  }

  assert(newFac.getNumConstraints() ==
         lbIndices.size() * ubIndices.size() + nbIndices.size());

  // Copy over the equalities.
  for (unsigned r = 0, e = getNumEqualities(); r < e; r++) {
    SmallVector<int64_t, 4> eq;
    eq.reserve(newFac.getNumCols());
    for (unsigned l = 0, e = getNumCols(); l < e; l++) {
      if (l == pos)
        continue;
      eq.push_back(atEq(r, l));
    }
    newFac.addEquality(eq);
  }

  // GCD tightening and normalization allows detection of more trivially
  // redundant constraints.
  newFac.GCDTightenInequalities();
  newFac.normalizeConstraintsByGCD();
  newFac.removeTrivialRedundancy();
  clearAndCopyFrom(newFac);
  LLVM_DEBUG(llvm::dbgs() << "FM output:\n");
  LLVM_DEBUG(dump());
}

#undef DEBUG_TYPE
#define DEBUG_TYPE "affine-structures"

void FlatAffineConstraints::projectOut(unsigned pos, unsigned num) {
  if (num == 0)
    return;

  // 'pos' can be at most getNumCols() - 2 if num > 0.
  assert((getNumCols() < 2 || pos <= getNumCols() - 2) && "invalid position");
  assert(pos + num < getNumCols() && "invalid range");

  // Eliminate as many identifiers as possible using Gaussian elimination.
  unsigned currentPos = pos;
  unsigned numToEliminate = num;
  unsigned numGaussianEliminated = 0;

  while (currentPos < getNumIds()) {
    unsigned curNumEliminated =
        gaussianEliminateIds(currentPos, currentPos + numToEliminate);
    ++currentPos;
    numToEliminate -= curNumEliminated + 1;
    numGaussianEliminated += curNumEliminated;
  }

  // Eliminate the remaining using Fourier-Motzkin.
  for (unsigned i = 0; i < num - numGaussianEliminated; i++) {
    unsigned numToEliminate = num - numGaussianEliminated - i;
    FourierMotzkinEliminate(
        getBestIdToEliminate(*this, pos, pos + numToEliminate));
  }

  // Fast/trivial simplifications.
  GCDTightenInequalities();
  // Normalize constraints after tightening since the latter impacts this, but
  // not the other way round.
  normalizeConstraintsByGCD();
}

void FlatAffineConstraints::projectOut(Value id) {
  unsigned pos;
  bool ret = findId(id, &pos);
  assert(ret);
  (void)ret;
  FourierMotzkinEliminate(pos);
}

void FlatAffineConstraints::clearConstraints() {
  equalities.clear();
  inequalities.clear();
}

namespace {

enum BoundCmpResult { Greater, Less, Equal, Unknown };

/// Compares two affine bounds whose coefficients are provided in 'first' and
/// 'second'. The last coefficient is the constant term.
static BoundCmpResult compareBounds(ArrayRef<int64_t> a, ArrayRef<int64_t> b) {
  assert(a.size() == b.size());

  // For the bounds to be comparable, their corresponding identifier
  // coefficients should be equal; the constant terms are then compared to
  // determine less/greater/equal.

  if (!std::equal(a.begin(), a.end() - 1, b.begin()))
    return Unknown;

  if (a.back() == b.back())
    return Equal;

  return a.back() < b.back() ? Less : Greater;
}
} // namespace

static void getCommonConstraints(const FlatAffineConstraints &A,
                                 const FlatAffineConstraints &B,
                                 FlatAffineConstraints *C) {
  C->reset(A.getNumDimIds(), A.getNumSymbolIds(), A.getNumLocalIds());
  for (unsigned r = 0, e = A.getNumInequalities(); r < e; ++r) {
    for (unsigned s = 0, f = B.getNumInequalities(); s < f; ++s) {
      if (A.getInequality(r) == B.getInequality(s)) {
        C->addInequality(A.getInequality(r));
        break;
      }
    }
  }
}

// Computes the bounding box with respect to 'other' by finding the min of the
// lower bounds and the max of the upper bounds along each of the dimensions.
LogicalResult
FlatAffineConstraints::unionBoundingBox(const FlatAffineConstraints &otherCst) {
  assert(otherCst.getNumDimIds() == numDims && "dims mismatch");
  assert(otherCst.getIds()
             .slice(0, getNumDimIds())
             .equals(getIds().slice(0, getNumDimIds())) &&
         "dim values mismatch");
  assert(otherCst.getNumLocalIds() == 0 && "local ids not supported here");
  assert(getNumLocalIds() == 0 && "local ids not supported yet here");

  Optional<FlatAffineConstraints> otherCopy;
  if (!areIdsAligned(*this, otherCst)) {
    otherCopy.emplace(FlatAffineConstraints(otherCst));
    mergeAndAlignIds(/*offset=*/numDims, this, &otherCopy.getValue());
  }

  const auto &otherAligned = otherCopy ? *otherCopy : otherCst;

  FlatAffineConstraints commonCst;
  getCommonConstraints(*this, otherAligned, &commonCst);

  std::vector<SmallVector<int64_t, 8>> boundingLbs;
  std::vector<SmallVector<int64_t, 8>> boundingUbs;
  boundingLbs.reserve(2 * getNumDimIds());
  boundingUbs.reserve(2 * getNumDimIds());

  // To hold lower and upper bounds for each dimension.
  SmallVector<int64_t, 4> lb, otherLb, ub, otherUb;
  // To compute min of lower bounds and max of upper bounds for each dimension.
  SmallVector<int64_t, 4> minLb(getNumSymbolIds() + 1);
  SmallVector<int64_t, 4> maxUb(getNumSymbolIds() + 1);
  // To compute final new lower and upper bounds for the union.
  SmallVector<int64_t, 8> newLb(getNumCols()), newUb(getNumCols());

  int64_t lbFloorDivisor, otherLbFloorDivisor;
  for (unsigned d = 0, e = getNumDimIds(); d < e; ++d) {
    auto extent = getConstantBoundOnDimSize(d, &lb, &lbFloorDivisor, &ub);
    if (!extent.hasValue())
      // TODO(bondhugula): symbolic extents when necessary.
      // TODO(bondhugula): handle union if a dimension is unbounded.
      return failure();

    auto otherExtent = otherAligned.getConstantBoundOnDimSize(
        d, &otherLb, &otherLbFloorDivisor, &otherUb);
    if (!otherExtent.hasValue() || lbFloorDivisor != otherLbFloorDivisor)
      // TODO(bondhugula): symbolic extents when necessary.
      return failure();

    assert(lbFloorDivisor > 0 && "divisor always expected to be positive");

    auto res = compareBounds(lb, otherLb);
    // Identify min.
    if (res == BoundCmpResult::Less || res == BoundCmpResult::Equal) {
      minLb = lb;
      // Since the divisor is for a floordiv, we need to convert to ceildiv,
      // i.e., i >= expr floordiv div <=> i >= (expr - div + 1) ceildiv div <=>
      // div * i >= expr - div + 1.
      minLb.back() -= lbFloorDivisor - 1;
    } else if (res == BoundCmpResult::Greater) {
      minLb = otherLb;
      minLb.back() -= otherLbFloorDivisor - 1;
    } else {
      // Uncomparable - check for constant lower/upper bounds.
      auto constLb = getConstantLowerBound(d);
      auto constOtherLb = otherAligned.getConstantLowerBound(d);
      if (!constLb.hasValue() || !constOtherLb.hasValue())
        return failure();
      std::fill(minLb.begin(), minLb.end(), 0);
      minLb.back() = std::min(constLb.getValue(), constOtherLb.getValue());
    }

    // Do the same for ub's but max of upper bounds. Identify max.
    auto uRes = compareBounds(ub, otherUb);
    if (uRes == BoundCmpResult::Greater || uRes == BoundCmpResult::Equal) {
      maxUb = ub;
    } else if (uRes == BoundCmpResult::Less) {
      maxUb = otherUb;
    } else {
      // Uncomparable - check for constant lower/upper bounds.
      auto constUb = getConstantUpperBound(d);
      auto constOtherUb = otherAligned.getConstantUpperBound(d);
      if (!constUb.hasValue() || !constOtherUb.hasValue())
        return failure();
      std::fill(maxUb.begin(), maxUb.end(), 0);
      maxUb.back() = std::max(constUb.getValue(), constOtherUb.getValue());
    }

    std::fill(newLb.begin(), newLb.end(), 0);
    std::fill(newUb.begin(), newUb.end(), 0);

    // The divisor for lb, ub, otherLb, otherUb at this point is lbDivisor,
    // and so it's the divisor for newLb and newUb as well.
    newLb[d] = lbFloorDivisor;
    newUb[d] = -lbFloorDivisor;
    // Copy over the symbolic part + constant term.
    std::copy(minLb.begin(), minLb.end(), newLb.begin() + getNumDimIds());
    std::transform(newLb.begin() + getNumDimIds(), newLb.end(),
                   newLb.begin() + getNumDimIds(), std::negate<int64_t>());
    std::copy(maxUb.begin(), maxUb.end(), newUb.begin() + getNumDimIds());

    boundingLbs.push_back(newLb);
    boundingUbs.push_back(newUb);
  }

  // Clear all constraints and add the lower/upper bounds for the bounding box.
  clearConstraints();
  for (unsigned d = 0, e = getNumDimIds(); d < e; ++d) {
    addInequality(boundingLbs[d]);
    addInequality(boundingUbs[d]);
  }

  // TODO(mlir-team): copy over pure symbolic constraints from this and 'other'
  // over to the union (since the above are just the union along dimensions); we
  // shouldn't be discarding any other constraints on the symbols.
  append(commonCst);
  removeTrivialRedundancy();

  return success();
}<|MERGE_RESOLUTION|>--- conflicted
+++ resolved
@@ -1427,17 +1427,12 @@
     // - 1.
     addCoeffs(ineq, lb);
     std::transform(lb.begin(), lb.end(), lb.begin(), std::negate<int64_t>());
-<<<<<<< HEAD
-    auto expr = mlir::toAffineExpr(lb, dimCount, symCount, localExprs, context);
+    auto expr =
+        getAffineExprFromFlatForm(lb, dimCount, symCount, localExprs, context);
     // expr ceildiv divisor is (expr + divisor - 1) floordiv divisor
     int64_t divisor = std::abs(ineq[pos + offset]);
-    expr = (expr + divisor  - 1).floorDiv(divisor);
+    expr = (expr + divisor - 1).floorDiv(divisor);
     lbExprs.push_back(expr);
-=======
-    auto expr =
-        getAffineExprFromFlatForm(lb, dimCount, symCount, localExprs, context);
-    exprs.push_back(expr);
->>>>>>> 84056394
   }
 
   SmallVector<AffineExpr, 4> ubExprs;
@@ -1447,8 +1442,8 @@
     auto ineq = getInequality(idx);
     // Extract the upper bound (in terms of other coeff's + const).
     addCoeffs(ineq, ub);
-<<<<<<< HEAD
-    auto expr = mlir::toAffineExpr(ub, dimCount, symCount, localExprs, context);
+    auto expr =
+        getAffineExprFromFlatForm(ub, dimCount, symCount, localExprs, context);
     expr = expr.floorDiv(std::abs(ineq[pos + offset]));
     // Upper bound is exclusive.
     ubExprs.push_back(expr + 1);
@@ -1463,16 +1458,14 @@
       std::transform(b.begin(), b.end(), b.begin(), std::negate<int64_t>());
 
     // Extract the upper bound (in terms of other coeff's + const).
-    auto expr = mlir::toAffineExpr(b, dimCount, symCount, localExprs, context);
+    auto expr =
+        getAffineExprFromFlatForm(b, dimCount, symCount, localExprs, context);
     expr = expr.floorDiv(std::abs(eq[pos + offset]));
-=======
-    auto expr =
-        getAffineExprFromFlatForm(ub, dimCount, symCount, localExprs, context);
->>>>>>> 84056394
     // Upper bound is exclusive.
     ubExprs.push_back(expr + 1);
     // Lower bound.
-    expr = mlir::toAffineExpr(b, dimCount, symCount, localExprs, context);
+    expr =
+        getAffineExprFromFlatForm(b, dimCount, symCount, localExprs, context);
     expr = expr.ceilDiv(std::abs(eq[pos + offset]));
     lbExprs.push_back(expr);
   }
