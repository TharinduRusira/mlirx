--- conflicted
+++ resolved
@@ -247,11 +247,7 @@
 /// Returns false if the MemRef has a non-identity layoutMap or more than 1
 /// layoutMap. This is conservative.
 ///
-<<<<<<< HEAD
-// TODO(mlir-team): checks for positive stride alone.
-=======
 // TODO: check strides.
->>>>>>> 3382b717
 template <typename LoadOrStoreOp>
 bool mlir::isContiguousAccess(Value iv, LoadOrStoreOp memoryOp,
                               int *memRefDim) {
