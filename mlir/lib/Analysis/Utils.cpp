--- conflicted
+++ resolved
@@ -102,20 +102,12 @@
 
   assert(rank == cst.getNumDimIds() && "inconsistent memref region");
 
-<<<<<<< HEAD
-  FlatAffineConstraints cstWithShapeBounds(cst);
-
-  // Add upper/lower bounds for each memref dimension with static size
-  // to guard against potential over-approximation from projection.
-  // TODO(andydavis) Support dynamic memref dimensions.
-=======
   // Use a copy of the region constraints that has upper/lower bounds for each
   // memref dimension with static size added to guard against potential
   // over-approximation from projection or union bounding box. We may not add
   // this on the region itself since they might just be redundant constraints
   // that will need non-trivials means to eliminate.
   FlatAffineConstraints cstWithShapeBounds(cst);
->>>>>>> 0a55d3f5
   for (unsigned r = 0; r < rank; r++) {
     cstWithShapeBounds.addConstantLowerBound(r, 0);
     int64_t dimSize = memRefType.getDimSize(r);
@@ -131,12 +123,8 @@
   int64_t lbDivisor;
   for (unsigned d = 0; d < rank; d++) {
     SmallVector<int64_t, 4> lb;
-<<<<<<< HEAD
-    Optional<int64_t> diff = cstWithShapeBounds.getConstantBoundOnDimSize(d, &lb, &lbDivisor);
-=======
     Optional<int64_t> diff =
         cstWithShapeBounds.getConstantBoundOnDimSize(d, &lb, &lbDivisor);
->>>>>>> 0a55d3f5
     if (diff.hasValue()) {
       diffConstant = diff.getValue();
       assert(lbDivisor > 0);
@@ -164,29 +152,15 @@
   return numElements;
 }
 
-<<<<<<< HEAD
-void MemRefRegion::getLowerAndUpperBound(unsigned pos, AffineMap *lbMap,
-                                         AffineMap *ubMap) const {
-=======
 void MemRefRegion::getLowerAndUpperBound(unsigned pos, AffineMap &lbMap,
                                          AffineMap &ubMap) const {
   assert(pos < cst.getNumDimIds() && "invalid position");
->>>>>>> 0a55d3f5
   auto memRefType = memref.getType().cast<MemRefType>();
   unsigned rank = memRefType.getRank();
 
   assert(rank == cst.getNumDimIds() && "inconsistent memref region");
 
   auto boundPairs = cst.getLowerAndUpperBound(
-<<<<<<< HEAD
-      pos, 0, rank, cst.getNumDimAndSymbolIds(), {}, memRefType.getContext());
-  *lbMap = boundPairs.first;
-  *ubMap = boundPairs.second;
-  assert(*lbMap && "lower bound for a region must exist");
-  assert(*ubMap && "upper bound for a region must exist");
-  assert(lbMap->getNumInputs() == cst.getNumDimAndSymbolIds() - rank);
-  assert(ubMap->getNumInputs() == cst.getNumDimAndSymbolIds() - rank);
-=======
       pos, /*offset=*/0, /*num=*/rank, cst.getNumDimAndSymbolIds(),
       /*localExprs=*/{}, memRefType.getContext());
   lbMap = boundPairs.first;
@@ -195,7 +169,6 @@
   assert(ubMap && "upper bound for a region must exist");
   assert(lbMap.getNumInputs() == cst.getNumDimAndSymbolIds() - rank);
   assert(ubMap.getNumInputs() == cst.getNumDimAndSymbolIds() - rank);
->>>>>>> 0a55d3f5
 }
 
 LogicalResult MemRefRegion::unionBoundingBox(const MemRefRegion &other) {
