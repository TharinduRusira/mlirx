//===- Ops.cpp - Standard MLIR Operations ---------------------------------===//
//
// Part of the LLVM Project, under the Apache License v2.0 with LLVM Exceptions.
// See https://llvm.org/LICENSE.txt for license information.
// SPDX-License-Identifier: Apache-2.0 WITH LLVM-exception
//
//===----------------------------------------------------------------------===//

#include "mlir/Dialect/StandardOps/IR/Ops.h"

#include "mlir/Dialect/CommonFolders.h"
#include "mlir/IR/AffineExpr.h"
#include "mlir/IR/AffineMap.h"
#include "mlir/IR/Builders.h"
#include "mlir/IR/Function.h"
#include "mlir/IR/Matchers.h"
#include "mlir/IR/Module.h"
#include "mlir/IR/OpImplementation.h"
#include "mlir/IR/PatternMatch.h"
#include "mlir/IR/StandardTypes.h"
#include "mlir/IR/TypeUtilities.h"
#include "mlir/IR/Value.h"
#include "mlir/Support/MathExtras.h"
#include "mlir/Transforms/InliningUtils.h"
#include "llvm/ADT/StringSwitch.h"
#include "llvm/Support/FormatVariadic.h"
#include "llvm/Support/raw_ostream.h"

// Pull in all enum type definitions and utility function declarations.
#include "mlir/Dialect/StandardOps/IR/OpsEnums.cpp.inc"

using namespace mlir;

//===----------------------------------------------------------------------===//
// StandardOpsDialect Interfaces
//===----------------------------------------------------------------------===//
namespace {
/// This class defines the interface for handling inlining with standard
/// operations.
struct StdInlinerInterface : public DialectInlinerInterface {
  using DialectInlinerInterface::DialectInlinerInterface;

  //===--------------------------------------------------------------------===//
  // Analysis Hooks
  //===--------------------------------------------------------------------===//

  /// All operations within standard ops can be inlined.
  bool isLegalToInline(Operation *, Region *,
                       BlockAndValueMapping &) const final {
    return true;
  }

  //===--------------------------------------------------------------------===//
  // Transformation Hooks
  //===--------------------------------------------------------------------===//

  /// Handle the given inlined terminator by replacing it with a new operation
  /// as necessary.
  void handleTerminator(Operation *op, Block *newDest) const final {
    // Only "std.return" needs to be handled here.
    auto returnOp = dyn_cast<ReturnOp>(op);
    if (!returnOp)
      return;

    // Replace the return with a branch to the dest.
    OpBuilder builder(op);
    builder.create<BranchOp>(op->getLoc(), newDest, returnOp.getOperands());
    op->erase();
  }

  /// Handle the given inlined terminator by replacing it with a new operation
  /// as necessary.
  void handleTerminator(Operation *op,
                        ArrayRef<Value> valuesToRepl) const final {
    // Only "std.return" needs to be handled here.
    auto returnOp = cast<ReturnOp>(op);

    // Replace the values directly with the return operands.
    assert(returnOp.getNumOperands() == valuesToRepl.size());
    for (const auto &it : llvm::enumerate(returnOp.getOperands()))
      valuesToRepl[it.index()].replaceAllUsesWith(it.value());
  }
};
} // end anonymous namespace

//===----------------------------------------------------------------------===//
// StandardOpsDialect
//===----------------------------------------------------------------------===//

/// A custom unary operation printer that omits the "std." prefix from the
/// operation names.
static void printStandardUnaryOp(Operation *op, OpAsmPrinter &p) {
  assert(op->getNumOperands() == 1 && "unary op should have one operand");
  assert(op->getNumResults() == 1 && "unary op should have one result");

  int stdDotLen = StandardOpsDialect::getDialectNamespace().size() + 1;
  p << op->getName().getStringRef().drop_front(stdDotLen) << ' '
    << op->getOperand(0);
  p.printOptionalAttrDict(op->getAttrs());
  p << " : " << op->getOperand(0).getType();
}

/// A custom binary operation printer that omits the "std." prefix from the
/// operation names.
static void printStandardBinaryOp(Operation *op, OpAsmPrinter &p) {
  assert(op->getNumOperands() == 2 && "binary op should have two operands");
  assert(op->getNumResults() == 1 && "binary op should have one result");

  // If not all the operand and result types are the same, just use the
  // generic assembly form to avoid omitting information in printing.
  auto resultType = op->getResult(0).getType();
  if (op->getOperand(0).getType() != resultType ||
      op->getOperand(1).getType() != resultType) {
    p.printGenericOp(op);
    return;
  }

  int stdDotLen = StandardOpsDialect::getDialectNamespace().size() + 1;
  p << op->getName().getStringRef().drop_front(stdDotLen) << ' '
    << op->getOperand(0) << ", " << op->getOperand(1);
  p.printOptionalAttrDict(op->getAttrs());

  // Now we can output only one type for all operands and the result.
  p << " : " << op->getResult(0).getType();
}

/// A custom cast operation printer that omits the "std." prefix from the
/// operation names.
static void printStandardCastOp(Operation *op, OpAsmPrinter &p) {
  int stdDotLen = StandardOpsDialect::getDialectNamespace().size() + 1;
  p << op->getName().getStringRef().drop_front(stdDotLen) << ' '
    << op->getOperand(0) << " : " << op->getOperand(0).getType() << " to "
    << op->getResult(0).getType();
}

/// A custom cast operation verifier.
template <typename T>
static LogicalResult verifyCastOp(T op) {
  auto opType = op.getOperand().getType();
  auto resType = op.getType();
  if (!T::areCastCompatible(opType, resType))
    return op.emitError("operand type ") << opType << " and result type "
                                         << resType << " are cast incompatible";

  return success();
}

StandardOpsDialect::StandardOpsDialect(MLIRContext *context)
    : Dialect(getDialectNamespace(), context) {
  addOperations<DmaStartOp, DmaWaitOp,
#define GET_OP_LIST
#include "mlir/Dialect/StandardOps/IR/Ops.cpp.inc"
                >();
  addInterfaces<StdInlinerInterface>();
}

/// Materialize a single constant operation from a given attribute value with
/// the desired resultant type.
Operation *StandardOpsDialect::materializeConstant(OpBuilder &builder,
                                                   Attribute value, Type type,
                                                   Location loc) {
  return builder.create<ConstantOp>(loc, type, value);
}

void mlir::printDimAndSymbolList(Operation::operand_iterator begin,
                                 Operation::operand_iterator end,
                                 unsigned numDims, OpAsmPrinter &p) {
  Operation::operand_range operands(begin, end);
  p << '(' << operands.take_front(numDims) << ')';
  if (operands.size() != numDims)
    p << '[' << operands.drop_front(numDims) << ']';
}

// Parses dimension and symbol list, and sets 'numDims' to the number of
// dimension operands parsed.
// Returns 'false' on success and 'true' on error.
ParseResult mlir::parseDimAndSymbolList(OpAsmParser &parser,
                                        SmallVectorImpl<Value> &operands,
                                        unsigned &numDims) {
  SmallVector<OpAsmParser::OperandType, 8> opInfos;
  if (parser.parseOperandList(opInfos, OpAsmParser::Delimiter::Paren))
    return failure();
  // Store number of dimensions for validation by caller.
  numDims = opInfos.size();

  // Parse the optional symbol operands.
  auto indexTy = parser.getBuilder().getIndexType();
  if (parser.parseOperandList(opInfos,
                              OpAsmParser::Delimiter::OptionalSquare) ||
      parser.resolveOperands(opInfos, indexTy, operands))
    return failure();
  return success();
}

/// Matches a ConstantIndexOp.
/// TODO: This should probably just be a general matcher that uses m_Constant
/// and checks the operation for an index type.
static detail::op_matcher<ConstantIndexOp> m_ConstantIndex() {
  return detail::op_matcher<ConstantIndexOp>();
}

//===----------------------------------------------------------------------===//
// Common canonicalization pattern support logic
//===----------------------------------------------------------------------===//

/// This is a common class used for patterns of the form
/// "someop(memrefcast) -> someop".  It folds the source of any memref_cast
/// into the root operation directly.
static LogicalResult foldMemRefCast(Operation *op) {
  bool folded = false;
  for (OpOperand &operand : op->getOpOperands()) {
    auto cast = operand.get().getDefiningOp<MemRefCastOp>();
    if (cast && !cast.getOperand().getType().isa<UnrankedMemRefType>()) {
      operand.set(cast.getOperand());
      folded = true;
    }
  }
  return success(folded);
}

//===----------------------------------------------------------------------===//
// AddFOp
//===----------------------------------------------------------------------===//

OpFoldResult AddFOp::fold(ArrayRef<Attribute> operands) {
  return constFoldBinaryOp<FloatAttr>(
      operands, [](APFloat a, APFloat b) { return a + b; });
}

//===----------------------------------------------------------------------===//
// AddIOp
//===----------------------------------------------------------------------===//

OpFoldResult AddIOp::fold(ArrayRef<Attribute> operands) {
  /// addi(x, 0) -> x
  if (matchPattern(rhs(), m_Zero()))
    return lhs();

  return constFoldBinaryOp<IntegerAttr>(operands,
                                        [](APInt a, APInt b) { return a + b; });
}

//===----------------------------------------------------------------------===//
// AllocOp / AllocaOp
//===----------------------------------------------------------------------===//

template <typename AllocLikeOp>
static void printAllocLikeOp(OpAsmPrinter &p, AllocLikeOp op, StringRef name) {
  static_assert(llvm::is_one_of<AllocLikeOp, AllocOp, AllocaOp>::value,
                "applies to only alloc or alloca");
  p << name;

  // Print dynamic dimension operands.
  MemRefType type = op.getType();
  printDimAndSymbolList(op.operand_begin(), op.operand_end(),
                        type.getNumDynamicDims(), p);
  p.printOptionalAttrDict(op.getAttrs(), /*elidedAttrs=*/{"map"});
  p << " : " << type;
}

static void print(OpAsmPrinter &p, AllocOp op) {
  printAllocLikeOp(p, op, "alloc");
}

static void print(OpAsmPrinter &p, AllocaOp op) {
  printAllocLikeOp(p, op, "alloca");
}

static ParseResult parseAllocLikeOp(OpAsmParser &parser,
                                    OperationState &result) {
  MemRefType type;

  // Parse the dimension operands and optional symbol operands, followed by a
  // memref type.
  unsigned numDimOperands;
  if (parseDimAndSymbolList(parser, result.operands, numDimOperands) ||
      parser.parseOptionalAttrDict(result.attributes) ||
      parser.parseColonType(type))
    return failure();

  // Check numDynamicDims against number of question marks in memref type.
  // Note: this check remains here (instead of in verify()), because the
  // partition between dim operands and symbol operands is lost after parsing.
  // Verification still checks that the total number of operands matches
  // the number of symbols in the affine map, plus the number of dynamic
  // dimensions in the memref.
  if (numDimOperands != type.getNumDynamicDims())
    return parser.emitError(parser.getNameLoc())
           << "dimension operand count does not equal memref dynamic dimension "
              "count";
  result.types.push_back(type);
  return success();
}

template <typename AllocLikeOp>
static LogicalResult verify(AllocLikeOp op) {
  static_assert(llvm::is_one_of<AllocLikeOp, AllocOp, AllocaOp>::value,
                "applies to only alloc or alloca");
  auto memRefType = op.getResult().getType().template dyn_cast<MemRefType>();
  if (!memRefType)
    return op.emitOpError("result must be a memref");

  unsigned numSymbols = 0;
  if (!memRefType.getAffineMaps().empty()) {
    // Store number of symbols used in affine map (used in subsequent check).
    AffineMap affineMap = memRefType.getAffineMaps()[0];
    numSymbols = affineMap.getNumSymbols();
  }

  // Check that the total number of operands matches the number of symbols in
  // the affine map, plus the number of dynamic dimensions specified in the
  // memref type.
  unsigned numDynamicDims = memRefType.getNumDynamicDims();
  if (op.getNumOperands() != numDynamicDims + numSymbols)
    return op.emitOpError(
        "operand count does not equal dimension plus symbol operand count");

  // Verify that all operands are of type Index.
  for (auto operandType : op.getOperandTypes())
    if (!operandType.isIndex())
      return op.emitOpError("requires operands to be of type Index");

  if (std::is_same<AllocLikeOp, AllocOp>::value)
    return success();

  // An alloca op needs to have an ancestor with an allocation scope trait.
  if (!op.template getParentWithTrait<OpTrait::AutomaticAllocationScope>())
    return op.emitOpError(
        "requires an ancestor op with AutomaticAllocationScope trait");

  return success();
}

namespace {
/// Fold constant dimensions into an alloc like operation.
template <typename AllocLikeOp>
struct SimplifyAllocConst : public OpRewritePattern<AllocLikeOp> {
  using OpRewritePattern<AllocLikeOp>::OpRewritePattern;

  LogicalResult matchAndRewrite(AllocLikeOp alloc,
                                PatternRewriter &rewriter) const override {
    // Check to see if any dimensions operands are constants.  If so, we can
    // substitute and drop them.
    if (llvm::none_of(alloc.getOperands(), [](Value operand) {
          return matchPattern(operand, m_ConstantIndex());
        }))
      return failure();

    auto memrefType = alloc.getType();

    // Ok, we have one or more constant operands.  Collect the non-constant ones
    // and keep track of the resultant memref type to build.
    SmallVector<int64_t, 4> newShapeConstants;
    newShapeConstants.reserve(memrefType.getRank());
    SmallVector<Value, 4> newOperands;

    unsigned dynamicDimPos = 0;
    for (unsigned dim = 0, e = memrefType.getRank(); dim < e; ++dim) {
      int64_t dimSize = memrefType.getDimSize(dim);
      // If this is already static dimension, keep it.
      if (dimSize != -1) {
        newShapeConstants.push_back(dimSize);
        continue;
      }
      auto *defOp = alloc.getOperand(dynamicDimPos).getDefiningOp();
      if (auto constantIndexOp = dyn_cast_or_null<ConstantIndexOp>(defOp)) {
        // Dynamic shape dimension will be folded.
        newShapeConstants.push_back(constantIndexOp.getValue());
      } else {
        // Dynamic shape dimension not folded; copy operand from old memref.
        newShapeConstants.push_back(-1);
        newOperands.push_back(alloc.getOperand(dynamicDimPos));
      }
      dynamicDimPos++;
    }

    // Create new memref type (which will have fewer dynamic dimensions).
    MemRefType newMemRefType =
        MemRefType::Builder(memrefType).setShape(newShapeConstants);
    assert(static_cast<int64_t>(newOperands.size()) ==
           newMemRefType.getNumDynamicDims());

    // Create and insert the alloc op for the new memref.
    auto newAlloc = rewriter.create<AllocLikeOp>(alloc.getLoc(), newMemRefType,
                                                 newOperands, IntegerAttr());
    // Insert a cast so we have the same type as the old alloc.
    auto resultCast = rewriter.create<MemRefCastOp>(alloc.getLoc(), newAlloc,
                                                    alloc.getType());

    rewriter.replaceOp(alloc, {resultCast});
    return success();
  }
};

/// Fold alloc operations with no uses. Alloc has side effects on the heap,
/// but can still be deleted if it has zero uses.
struct SimplifyDeadAlloc : public OpRewritePattern<AllocOp> {
  using OpRewritePattern<AllocOp>::OpRewritePattern;

  LogicalResult matchAndRewrite(AllocOp alloc,
                                PatternRewriter &rewriter) const override {
    if (alloc.use_empty()) {
      rewriter.eraseOp(alloc);
      return success();
    }
    return failure();
  }
};
} // end anonymous namespace.

void AllocOp::getCanonicalizationPatterns(OwningRewritePatternList &results,
                                          MLIRContext *context) {
  results.insert<SimplifyAllocConst<AllocOp>, SimplifyDeadAlloc>(context);
}

void AllocaOp::getCanonicalizationPatterns(OwningRewritePatternList &results,
                                           MLIRContext *context) {
  results.insert<SimplifyAllocConst<AllocaOp>>(context);
}

//===----------------------------------------------------------------------===//
// AndOp
//===----------------------------------------------------------------------===//

OpFoldResult AndOp::fold(ArrayRef<Attribute> operands) {
  /// and(x, 0) -> 0
  if (matchPattern(rhs(), m_Zero()))
    return rhs();
  /// and(x, allOnes) -> x
  APInt intValue;
  if (matchPattern(rhs(), m_ConstantInt(&intValue)) &&
      intValue.isAllOnesValue())
    return lhs();
  /// and(x,x) -> x
  if (lhs() == rhs())
    return rhs();

  return constFoldBinaryOp<IntegerAttr>(operands,
                                        [](APInt a, APInt b) { return a & b; });
}

//===----------------------------------------------------------------------===//
// AssumeAlignmentOp
//===----------------------------------------------------------------------===//

static LogicalResult verify(AssumeAlignmentOp op) {
  unsigned alignment = op.alignment().getZExtValue();
  if (!llvm::isPowerOf2_32(alignment))
    return op.emitOpError("alignment must be power of 2");
  return success();
}

//===----------------------------------------------------------------------===//
// AtomicRMWOp
//===----------------------------------------------------------------------===//

static LogicalResult verify(AtomicRMWOp op) {
  if (op.getMemRefType().getRank() != op.getNumOperands() - 2)
    return op.emitOpError(
        "expects the number of subscripts to be equal to memref rank");
  switch (op.kind()) {
  case AtomicRMWKind::addf:
  case AtomicRMWKind::maxf:
  case AtomicRMWKind::minf:
  case AtomicRMWKind::mulf:
    if (!op.value().getType().isa<FloatType>())
      return op.emitOpError()
             << "with kind '" << stringifyAtomicRMWKind(op.kind())
             << "' expects a floating-point type";
    break;
  case AtomicRMWKind::addi:
  case AtomicRMWKind::maxs:
  case AtomicRMWKind::maxu:
  case AtomicRMWKind::mins:
  case AtomicRMWKind::minu:
  case AtomicRMWKind::muli:
    if (!op.value().getType().isa<IntegerType>())
      return op.emitOpError()
             << "with kind '" << stringifyAtomicRMWKind(op.kind())
             << "' expects an integer type";
    break;
  default:
    break;
  }
  return success();
}

//===----------------------------------------------------------------------===//
// GenericAtomicRMWOp
//===----------------------------------------------------------------------===//

void GenericAtomicRMWOp::build(OpBuilder &builder, OperationState &result,
                               Value memref, ValueRange ivs) {
  result.addOperands(memref);
  result.addOperands(ivs);

  if (auto memrefType = memref.getType().dyn_cast<MemRefType>()) {
    Type elementType = memrefType.getElementType();
    result.addTypes(elementType);

    Region *bodyRegion = result.addRegion();
    bodyRegion->push_back(new Block());
    bodyRegion->front().addArgument(elementType);
  }
}

static LogicalResult verify(GenericAtomicRMWOp op) {
  auto &block = op.body().front();
  if (block.getNumArguments() != 1)
    return op.emitOpError("expected single number of entry block arguments");

  if (op.getResult().getType() != block.getArgument(0).getType())
    return op.emitOpError(
        "expected block argument of the same type result type");

  bool hasSideEffects =
      op.body()
          .walk([&](Operation *nestedOp) {
            if (MemoryEffectOpInterface::hasNoEffect(nestedOp))
              return WalkResult::advance();
            nestedOp->emitError("body of 'generic_atomic_rmw' should contain "
                                "only operations with no side effects");
            return WalkResult::interrupt();
          })
          .wasInterrupted();
  return hasSideEffects ? failure() : success();
}

static ParseResult parseGenericAtomicRMWOp(OpAsmParser &parser,
                                           OperationState &result) {
  OpAsmParser::OperandType memref;
  Type memrefType;
  SmallVector<OpAsmParser::OperandType, 4> ivs;

  Type indexType = parser.getBuilder().getIndexType();
  if (parser.parseOperand(memref) ||
      parser.parseOperandList(ivs, OpAsmParser::Delimiter::Square) ||
      parser.parseColonType(memrefType) ||
      parser.resolveOperand(memref, memrefType, result.operands) ||
      parser.resolveOperands(ivs, indexType, result.operands))
    return failure();

  Region *body = result.addRegion();
  if (parser.parseRegion(*body, llvm::None, llvm::None))
    return failure();
  result.types.push_back(memrefType.cast<MemRefType>().getElementType());
  return success();
}

static void print(OpAsmPrinter &p, GenericAtomicRMWOp op) {
  p << op.getOperationName() << ' ' << op.memref() << "[" << op.indices()
    << "] : " << op.memref().getType();
  p.printRegion(op.body());
  p.printOptionalAttrDict(op.getAttrs());
}

//===----------------------------------------------------------------------===//
// AtomicYieldOp
//===----------------------------------------------------------------------===//

static LogicalResult verify(AtomicYieldOp op) {
  Type parentType = op.getParentOp()->getResultTypes().front();
  Type resultType = op.result().getType();
  if (parentType != resultType)
    return op.emitOpError() << "types mismatch between yield op: " << resultType
                            << " and its parent: " << parentType;
  return success();
}

//===----------------------------------------------------------------------===//
// BranchOp
//===----------------------------------------------------------------------===//

/// Given a successor, try to collapse it to a new destination if it only
/// contains a passthrough unconditional branch. If the successor is
/// collapsable, `successor` and `successorOperands` are updated to reference
/// the new destination and values. `argStorage` is an optional storage to use
/// if operands to the collapsed successor need to be remapped.
static LogicalResult collapseBranch(Block *&successor,
                                    ValueRange &successorOperands,
                                    SmallVectorImpl<Value> &argStorage) {
  // Check that the successor only contains a unconditional branch.
  if (std::next(successor->begin()) != successor->end())
    return failure();
  // Check that the terminator is an unconditional branch.
  BranchOp successorBranch = dyn_cast<BranchOp>(successor->getTerminator());
  if (!successorBranch)
    return failure();
  // Check that the arguments are only used within the terminator.
  for (BlockArgument arg : successor->getArguments()) {
    for (Operation *user : arg.getUsers())
      if (user != successorBranch)
        return failure();
  }
  // Don't try to collapse branches to infinite loops.
  Block *successorDest = successorBranch.getDest();
  if (successorDest == successor)
    return failure();

  // Update the operands to the successor. If the branch parent has no
  // arguments, we can use the branch operands directly.
  OperandRange operands = successorBranch.getOperands();
  if (successor->args_empty()) {
    successor = successorDest;
    successorOperands = operands;
    return success();
  }

  // Otherwise, we need to remap any argument operands.
  for (Value operand : operands) {
    BlockArgument argOperand = operand.dyn_cast<BlockArgument>();
    if (argOperand && argOperand.getOwner() == successor)
      argStorage.push_back(successorOperands[argOperand.getArgNumber()]);
    else
      argStorage.push_back(operand);
  }
  successor = successorDest;
  successorOperands = argStorage;
  return success();
}

namespace {
/// Simplify a branch to a block that has a single predecessor. This effectively
/// merges the two blocks.
struct SimplifyBrToBlockWithSinglePred : public OpRewritePattern<BranchOp> {
  using OpRewritePattern<BranchOp>::OpRewritePattern;

  LogicalResult matchAndRewrite(BranchOp op,
                                PatternRewriter &rewriter) const override {
    // Check that the successor block has a single predecessor.
    Block *succ = op.getDest();
    Block *opParent = op.getOperation()->getBlock();
    if (succ == opParent || !llvm::hasSingleElement(succ->getPredecessors()))
      return failure();

    // Merge the successor into the current block and erase the branch.
    rewriter.mergeBlocks(succ, opParent, op.getOperands());
    rewriter.eraseOp(op);
    return success();
  }
};

///   br ^bb1
/// ^bb1
///   br ^bbN(...)
///
///  -> br ^bbN(...)
///
struct SimplifyPassThroughBr : public OpRewritePattern<BranchOp> {
  using OpRewritePattern<BranchOp>::OpRewritePattern;

  LogicalResult matchAndRewrite(BranchOp op,
                                PatternRewriter &rewriter) const override {
    Block *dest = op.getDest();
    ValueRange destOperands = op.getOperands();
    SmallVector<Value, 4> destOperandStorage;

    // Try to collapse the successor if it points somewhere other than this
    // block.
    if (dest == op.getOperation()->getBlock() ||
        failed(collapseBranch(dest, destOperands, destOperandStorage)))
      return failure();

    // Create a new branch with the collapsed successor.
    rewriter.replaceOpWithNewOp<BranchOp>(op, dest, destOperands);
    return success();
  }
};
} // end anonymous namespace.

Block *BranchOp::getDest() { return getSuccessor(); }

void BranchOp::setDest(Block *block) { return setSuccessor(block); }

void BranchOp::eraseOperand(unsigned index) {
  getOperation()->eraseOperand(index);
}

void BranchOp::getCanonicalizationPatterns(OwningRewritePatternList &results,
                                           MLIRContext *context) {
  results.insert<SimplifyBrToBlockWithSinglePred, SimplifyPassThroughBr>(
      context);
}

Optional<MutableOperandRange>
BranchOp::getMutableSuccessorOperands(unsigned index) {
  assert(index == 0 && "invalid successor index");
  return destOperandsMutable();
}

Block *BranchOp::getSuccessorForOperands(ArrayRef<Attribute>) { return dest(); }

//===----------------------------------------------------------------------===//
// CallOp
//===----------------------------------------------------------------------===//

static LogicalResult verify(CallOp op) {
  // Check that the callee attribute was specified.
  auto fnAttr = op.getAttrOfType<FlatSymbolRefAttr>("callee");
  if (!fnAttr)
    return op.emitOpError("requires a 'callee' symbol reference attribute");
  auto fn =
      op.getParentOfType<ModuleOp>().lookupSymbol<FuncOp>(fnAttr.getValue());
  if (!fn)
    return op.emitOpError() << "'" << fnAttr.getValue()
                            << "' does not reference a valid function";

  // Verify that the operand and result types match the callee.
  auto fnType = fn.getType();
  if (fnType.getNumInputs() != op.getNumOperands())
    return op.emitOpError("incorrect number of operands for callee");

  for (unsigned i = 0, e = fnType.getNumInputs(); i != e; ++i)
    if (op.getOperand(i).getType() != fnType.getInput(i))
      return op.emitOpError("operand type mismatch");

  if (fnType.getNumResults() != op.getNumResults())
    return op.emitOpError("incorrect number of results for callee");

  for (unsigned i = 0, e = fnType.getNumResults(); i != e; ++i)
    if (op.getResult(i).getType() != fnType.getResult(i))
      return op.emitOpError("result type mismatch");

  return success();
}

FunctionType CallOp::getCalleeType() {
  SmallVector<Type, 8> argTypes(getOperandTypes());
  return FunctionType::get(argTypes, getResultTypes(), getContext());
}

//===----------------------------------------------------------------------===//
// CallIndirectOp
//===----------------------------------------------------------------------===//
namespace {
/// Fold indirect calls that have a constant function as the callee operand.
struct SimplifyIndirectCallWithKnownCallee
    : public OpRewritePattern<CallIndirectOp> {
  using OpRewritePattern<CallIndirectOp>::OpRewritePattern;

  LogicalResult matchAndRewrite(CallIndirectOp indirectCall,
                                PatternRewriter &rewriter) const override {
    // Check that the callee is a constant callee.
    SymbolRefAttr calledFn;
    if (!matchPattern(indirectCall.getCallee(), m_Constant(&calledFn)))
      return failure();

    // Replace with a direct call.
    rewriter.replaceOpWithNewOp<CallOp>(indirectCall, calledFn,
                                        indirectCall.getResultTypes(),
                                        indirectCall.getArgOperands());
    return success();
  }
};
} // end anonymous namespace.

void CallIndirectOp::getCanonicalizationPatterns(
    OwningRewritePatternList &results, MLIRContext *context) {
  results.insert<SimplifyIndirectCallWithKnownCallee>(context);
}

//===----------------------------------------------------------------------===//
// General helpers for comparison ops
//===----------------------------------------------------------------------===//

// Return the type of the same shape (scalar, vector or tensor) containing i1.
static Type getI1SameShape(Type type) {
  auto i1Type = IntegerType::get(1, type.getContext());
  if (auto tensorType = type.dyn_cast<RankedTensorType>())
    return RankedTensorType::get(tensorType.getShape(), i1Type);
  if (type.isa<UnrankedTensorType>())
    return UnrankedTensorType::get(i1Type);
  if (auto vectorType = type.dyn_cast<VectorType>())
    return VectorType::get(vectorType.getShape(), i1Type);
  return i1Type;
}

//===----------------------------------------------------------------------===//
// CmpIOp
//===----------------------------------------------------------------------===//

static void buildCmpIOp(OpBuilder &build, OperationState &result,
                        CmpIPredicate predicate, Value lhs, Value rhs) {
  result.addOperands({lhs, rhs});
  result.types.push_back(getI1SameShape(lhs.getType()));
  result.addAttribute(CmpIOp::getPredicateAttrName(),
                      build.getI64IntegerAttr(static_cast<int64_t>(predicate)));
}

// Compute `lhs` `pred` `rhs`, where `pred` is one of the known integer
// comparison predicates.
bool mlir::applyCmpPredicate(CmpIPredicate predicate, const APInt &lhs,
                             const APInt &rhs) {
  switch (predicate) {
  case CmpIPredicate::eq:
    return lhs.eq(rhs);
  case CmpIPredicate::ne:
    return lhs.ne(rhs);
  case CmpIPredicate::slt:
    return lhs.slt(rhs);
  case CmpIPredicate::sle:
    return lhs.sle(rhs);
  case CmpIPredicate::sgt:
    return lhs.sgt(rhs);
  case CmpIPredicate::sge:
    return lhs.sge(rhs);
  case CmpIPredicate::ult:
    return lhs.ult(rhs);
  case CmpIPredicate::ule:
    return lhs.ule(rhs);
  case CmpIPredicate::ugt:
    return lhs.ugt(rhs);
  case CmpIPredicate::uge:
    return lhs.uge(rhs);
  }
  llvm_unreachable("unknown comparison predicate");
}

// Constant folding hook for comparisons.
OpFoldResult CmpIOp::fold(ArrayRef<Attribute> operands) {
  assert(operands.size() == 2 && "cmpi takes two arguments");

  auto lhs = operands.front().dyn_cast_or_null<IntegerAttr>();
  auto rhs = operands.back().dyn_cast_or_null<IntegerAttr>();
  if (!lhs || !rhs)
    return {};

  auto val = applyCmpPredicate(getPredicate(), lhs.getValue(), rhs.getValue());
  return IntegerAttr::get(IntegerType::get(1, getContext()), APInt(1, val));
}

//===----------------------------------------------------------------------===//
// CmpFOp
//===----------------------------------------------------------------------===//

static void buildCmpFOp(OpBuilder &build, OperationState &result,
                        CmpFPredicate predicate, Value lhs, Value rhs) {
  result.addOperands({lhs, rhs});
  result.types.push_back(getI1SameShape(lhs.getType()));
  result.addAttribute(CmpFOp::getPredicateAttrName(),
                      build.getI64IntegerAttr(static_cast<int64_t>(predicate)));
}

/// Compute `lhs` `pred` `rhs`, where `pred` is one of the known floating point
/// comparison predicates.
bool mlir::applyCmpPredicate(CmpFPredicate predicate, const APFloat &lhs,
                             const APFloat &rhs) {
  auto cmpResult = lhs.compare(rhs);
  switch (predicate) {
  case CmpFPredicate::AlwaysFalse:
    return false;
  case CmpFPredicate::OEQ:
    return cmpResult == APFloat::cmpEqual;
  case CmpFPredicate::OGT:
    return cmpResult == APFloat::cmpGreaterThan;
  case CmpFPredicate::OGE:
    return cmpResult == APFloat::cmpGreaterThan ||
           cmpResult == APFloat::cmpEqual;
  case CmpFPredicate::OLT:
    return cmpResult == APFloat::cmpLessThan;
  case CmpFPredicate::OLE:
    return cmpResult == APFloat::cmpLessThan || cmpResult == APFloat::cmpEqual;
  case CmpFPredicate::ONE:
    return cmpResult != APFloat::cmpUnordered && cmpResult != APFloat::cmpEqual;
  case CmpFPredicate::ORD:
    return cmpResult != APFloat::cmpUnordered;
  case CmpFPredicate::UEQ:
    return cmpResult == APFloat::cmpUnordered || cmpResult == APFloat::cmpEqual;
  case CmpFPredicate::UGT:
    return cmpResult == APFloat::cmpUnordered ||
           cmpResult == APFloat::cmpGreaterThan;
  case CmpFPredicate::UGE:
    return cmpResult == APFloat::cmpUnordered ||
           cmpResult == APFloat::cmpGreaterThan ||
           cmpResult == APFloat::cmpEqual;
  case CmpFPredicate::ULT:
    return cmpResult == APFloat::cmpUnordered ||
           cmpResult == APFloat::cmpLessThan;
  case CmpFPredicate::ULE:
    return cmpResult == APFloat::cmpUnordered ||
           cmpResult == APFloat::cmpLessThan || cmpResult == APFloat::cmpEqual;
  case CmpFPredicate::UNE:
    return cmpResult != APFloat::cmpEqual;
  case CmpFPredicate::UNO:
    return cmpResult == APFloat::cmpUnordered;
  case CmpFPredicate::AlwaysTrue:
    return true;
  }
  llvm_unreachable("unknown comparison predicate");
}

// Constant folding hook for comparisons.
OpFoldResult CmpFOp::fold(ArrayRef<Attribute> operands) {
  assert(operands.size() == 2 && "cmpf takes two arguments");

  auto lhs = operands.front().dyn_cast_or_null<FloatAttr>();
  auto rhs = operands.back().dyn_cast_or_null<FloatAttr>();

  // TODO(gcmn) We could actually do some intelligent things if we know only one
  // of the operands, but it's inf or nan.
  if (!lhs || !rhs)
    return {};

  auto val = applyCmpPredicate(getPredicate(), lhs.getValue(), rhs.getValue());
  return IntegerAttr::get(IntegerType::get(1, getContext()), APInt(1, val));
}

//===----------------------------------------------------------------------===//
// CondBranchOp
//===----------------------------------------------------------------------===//

namespace {
/// cond_br true, ^bb1, ^bb2
///  -> br ^bb1
/// cond_br false, ^bb1, ^bb2
///  -> br ^bb2
///
struct SimplifyConstCondBranchPred : public OpRewritePattern<CondBranchOp> {
  using OpRewritePattern<CondBranchOp>::OpRewritePattern;

  LogicalResult matchAndRewrite(CondBranchOp condbr,
                                PatternRewriter &rewriter) const override {
    if (matchPattern(condbr.getCondition(), m_NonZero())) {
      // True branch taken.
      rewriter.replaceOpWithNewOp<BranchOp>(condbr, condbr.getTrueDest(),
                                            condbr.getTrueOperands());
      return success();
    } else if (matchPattern(condbr.getCondition(), m_Zero())) {
      // False branch taken.
      rewriter.replaceOpWithNewOp<BranchOp>(condbr, condbr.getFalseDest(),
                                            condbr.getFalseOperands());
      return success();
    }
    return failure();
  }
};

///   cond_br %cond, ^bb1, ^bb2
/// ^bb1
///   br ^bbN(...)
/// ^bb2
///   br ^bbK(...)
///
///  -> cond_br %cond, ^bbN(...), ^bbK(...)
///
struct SimplifyPassThroughCondBranch : public OpRewritePattern<CondBranchOp> {
  using OpRewritePattern<CondBranchOp>::OpRewritePattern;

  LogicalResult matchAndRewrite(CondBranchOp condbr,
                                PatternRewriter &rewriter) const override {
    Block *trueDest = condbr.trueDest(), *falseDest = condbr.falseDest();
    ValueRange trueDestOperands = condbr.getTrueOperands();
    ValueRange falseDestOperands = condbr.getFalseOperands();
    SmallVector<Value, 4> trueDestOperandStorage, falseDestOperandStorage;

    // Try to collapse one of the current successors.
    LogicalResult collapsedTrue =
        collapseBranch(trueDest, trueDestOperands, trueDestOperandStorage);
    LogicalResult collapsedFalse =
        collapseBranch(falseDest, falseDestOperands, falseDestOperandStorage);
    if (failed(collapsedTrue) && failed(collapsedFalse))
      return failure();

    // Create a new branch with the collapsed successors.
    rewriter.replaceOpWithNewOp<CondBranchOp>(condbr, condbr.getCondition(),
                                              trueDest, trueDestOperands,
                                              falseDest, falseDestOperands);
    return success();
  }
};

/// cond_br %cond, ^bb1(A, ..., N), ^bb1(A, ..., N)
///  -> br ^bb1(A, ..., N)
///
/// cond_br %cond, ^bb1(A), ^bb1(B)
///  -> %select = select %cond, A, B
///     br ^bb1(%select)
///
struct SimplifyCondBranchIdenticalSuccessors
    : public OpRewritePattern<CondBranchOp> {
  using OpRewritePattern<CondBranchOp>::OpRewritePattern;

  LogicalResult matchAndRewrite(CondBranchOp condbr,
                                PatternRewriter &rewriter) const override {
    // Check that the true and false destinations are the same and have the same
    // operands.
    Block *trueDest = condbr.trueDest();
    if (trueDest != condbr.falseDest())
      return failure();

    // If all of the operands match, no selects need to be generated.
    OperandRange trueOperands = condbr.getTrueOperands();
    OperandRange falseOperands = condbr.getFalseOperands();
    if (trueOperands == falseOperands) {
      rewriter.replaceOpWithNewOp<BranchOp>(condbr, trueDest, trueOperands);
      return success();
    }

    // Otherwise, if the current block is the only predecessor insert selects
    // for any mismatched branch operands.
    if (trueDest->getUniquePredecessor() != condbr.getOperation()->getBlock())
      return failure();

    // Generate a select for any operands that differ between the two.
    SmallVector<Value, 8> mergedOperands;
    mergedOperands.reserve(trueOperands.size());
    Value condition = condbr.getCondition();
    for (auto it : llvm::zip(trueOperands, falseOperands)) {
      if (std::get<0>(it) == std::get<1>(it))
        mergedOperands.push_back(std::get<0>(it));
      else
        mergedOperands.push_back(rewriter.create<SelectOp>(
            condbr.getLoc(), condition, std::get<0>(it), std::get<1>(it)));
    }

    rewriter.replaceOpWithNewOp<BranchOp>(condbr, trueDest, mergedOperands);
    return success();
  }
};
} // end anonymous namespace

void CondBranchOp::getCanonicalizationPatterns(
    OwningRewritePatternList &results, MLIRContext *context) {
  results.insert<SimplifyConstCondBranchPred, SimplifyPassThroughCondBranch,
                 SimplifyCondBranchIdenticalSuccessors>(context);
}

Optional<MutableOperandRange>
CondBranchOp::getMutableSuccessorOperands(unsigned index) {
  assert(index < getNumSuccessors() && "invalid successor index");
  return index == trueIndex ? trueDestOperandsMutable()
                            : falseDestOperandsMutable();
}

Block *CondBranchOp::getSuccessorForOperands(ArrayRef<Attribute> operands) {
  if (IntegerAttr condAttr = operands.front().dyn_cast_or_null<IntegerAttr>())
    return condAttr.getValue().isOneValue() ? trueDest() : falseDest();
  return nullptr;
}

//===----------------------------------------------------------------------===//
// Constant*Op
//===----------------------------------------------------------------------===//

static void print(OpAsmPrinter &p, ConstantOp &op) {
  p << "constant ";
  p.printOptionalAttrDict(op.getAttrs(), /*elidedAttrs=*/{"value"});

  if (op.getAttrs().size() > 1)
    p << ' ';
  p << op.getValue();

  // If the value is a symbol reference, print a trailing type.
  if (op.getValue().isa<SymbolRefAttr>())
    p << " : " << op.getType();
}

static ParseResult parseConstantOp(OpAsmParser &parser,
                                   OperationState &result) {
  Attribute valueAttr;
  if (parser.parseOptionalAttrDict(result.attributes) ||
      parser.parseAttribute(valueAttr, "value", result.attributes))
    return failure();

  // If the attribute is a symbol reference, then we expect a trailing type.
  Type type;
  if (!valueAttr.isa<SymbolRefAttr>())
    type = valueAttr.getType();
  else if (parser.parseColonType(type))
    return failure();

  // Add the attribute type to the list.
  return parser.addTypeToList(type, result.types);
}

/// The constant op requires an attribute, and furthermore requires that it
/// matches the return type.
static LogicalResult verify(ConstantOp &op) {
  auto value = op.getValue();
  if (!value)
    return op.emitOpError("requires a 'value' attribute");

  auto type = op.getType();
  if (!value.getType().isa<NoneType>() && type != value.getType())
    return op.emitOpError() << "requires attribute's type (" << value.getType()
                            << ") to match op's return type (" << type << ")";

  if (type.isa<IndexType>() || value.isa<BoolAttr>())
    return success();

  if (auto intAttr = value.dyn_cast<IntegerAttr>()) {
    // If the type has a known bitwidth we verify that the value can be
    // represented with the given bitwidth.
    auto bitwidth = type.cast<IntegerType>().getWidth();
    auto intVal = intAttr.getValue();
    if (!intVal.isSignedIntN(bitwidth) && !intVal.isIntN(bitwidth))
      return op.emitOpError("requires 'value' to be an integer within the "
                            "range of the integer result type");
    return success();
  }

  if (type.isa<FloatType>()) {
    if (!value.isa<FloatAttr>())
      return op.emitOpError("requires 'value' to be a floating point constant");
    return success();
  }

  if (type.isa<ShapedType>()) {
    if (!value.isa<ElementsAttr>())
      return op.emitOpError("requires 'value' to be a shaped constant");
    return success();
  }

  if (type.isa<FunctionType>()) {
    auto fnAttr = value.dyn_cast<FlatSymbolRefAttr>();
    if (!fnAttr)
      return op.emitOpError("requires 'value' to be a function reference");

    // Try to find the referenced function.
    auto fn =
        op.getParentOfType<ModuleOp>().lookupSymbol<FuncOp>(fnAttr.getValue());
    if (!fn)
      return op.emitOpError("reference to undefined function 'bar'");

    // Check that the referenced function has the correct type.
    if (fn.getType() != type)
      return op.emitOpError("reference to function with mismatched type");

    return success();
  }

  if (type.isa<NoneType>() && value.isa<UnitAttr>())
    return success();

  return op.emitOpError("unsupported 'value' attribute: ") << value;
}

OpFoldResult ConstantOp::fold(ArrayRef<Attribute> operands) {
  assert(operands.empty() && "constant has no operands");
  return getValue();
}

void ConstantOp::getAsmResultNames(
    function_ref<void(Value, StringRef)> setNameFn) {
  Type type = getType();
  if (auto intCst = getValue().dyn_cast<IntegerAttr>()) {
    IntegerType intTy = type.dyn_cast<IntegerType>();

    // Sugar i1 constants with 'true' and 'false'.
    if (intTy && intTy.getWidth() == 1)
      return setNameFn(getResult(), (intCst.getInt() ? "true" : "false"));

    // Otherwise, build a complex name with the value and type.
    SmallString<32> specialNameBuffer;
    llvm::raw_svector_ostream specialName(specialNameBuffer);
    specialName << 'c' << intCst.getInt();
    if (intTy)
      specialName << '_' << type;
    setNameFn(getResult(), specialName.str());

  } else if (type.isa<FunctionType>()) {
    setNameFn(getResult(), "f");
  } else {
    setNameFn(getResult(), "cst");
  }
}

/// Returns true if a constant operation can be built with the given value and
/// result type.
bool ConstantOp::isBuildableWith(Attribute value, Type type) {
  // SymbolRefAttr can only be used with a function type.
  if (value.isa<SymbolRefAttr>())
    return type.isa<FunctionType>();
  // Otherwise, the attribute must have the same type as 'type'.
  if (value.getType() != type)
    return false;
  // Finally, check that the attribute kind is handled.
  return value.isa<IntegerAttr>() || value.isa<FloatAttr>() ||
         value.isa<ElementsAttr>() || value.isa<UnitAttr>();
}

void ConstantFloatOp::build(OpBuilder &builder, OperationState &result,
                            const APFloat &value, FloatType type) {
  ConstantOp::build(builder, result, type, builder.getFloatAttr(type, value));
}

bool ConstantFloatOp::classof(Operation *op) {
  return ConstantOp::classof(op) && op->getResult(0).getType().isa<FloatType>();
}

/// ConstantIntOp only matches values whose result type is an IntegerType.
bool ConstantIntOp::classof(Operation *op) {
  return ConstantOp::classof(op) &&
         op->getResult(0).getType().isSignlessInteger();
}

void ConstantIntOp::build(OpBuilder &builder, OperationState &result,
                          int64_t value, unsigned width) {
  Type type = builder.getIntegerType(width);
  ConstantOp::build(builder, result, type, builder.getIntegerAttr(type, value));
}

/// Build a constant int op producing an integer with the specified type,
/// which must be an integer type.
void ConstantIntOp::build(OpBuilder &builder, OperationState &result,
                          int64_t value, Type type) {
  assert(type.isSignlessInteger() &&
         "ConstantIntOp can only have signless integer type");
  ConstantOp::build(builder, result, type, builder.getIntegerAttr(type, value));
}

/// ConstantIndexOp only matches values whose result type is Index.
bool ConstantIndexOp::classof(Operation *op) {
  return ConstantOp::classof(op) && op->getResult(0).getType().isIndex();
}

void ConstantIndexOp::build(OpBuilder &builder, OperationState &result,
                            int64_t value) {
  Type type = builder.getIndexType();
  ConstantOp::build(builder, result, type, builder.getIntegerAttr(type, value));
}

//===----------------------------------------------------------------------===//
// DeallocOp
//===----------------------------------------------------------------------===//
namespace {
/// Fold Dealloc operations that are deallocating an AllocOp that is only used
/// by other Dealloc operations.
struct SimplifyDeadDealloc : public OpRewritePattern<DeallocOp> {
  using OpRewritePattern<DeallocOp>::OpRewritePattern;

  LogicalResult matchAndRewrite(DeallocOp dealloc,
                                PatternRewriter &rewriter) const override {
    // Check that the memref operand's defining operation is an AllocOp.
    Value memref = dealloc.memref();
    if (!isa_and_nonnull<AllocOp>(memref.getDefiningOp()))
      return failure();

    // Check that all of the uses of the AllocOp are other DeallocOps.
    for (auto *user : memref.getUsers())
      if (!isa<DeallocOp>(user))
        return failure();

    // Erase the dealloc operation.
    rewriter.eraseOp(dealloc);
    return success();
  }
};
} // end anonymous namespace.

static LogicalResult verify(DeallocOp op) {
  if (!op.memref().getType().isa<MemRefType>())
    return op.emitOpError("operand must be a memref");
  return success();
}

void DeallocOp::getCanonicalizationPatterns(OwningRewritePatternList &results,
                                            MLIRContext *context) {
  results.insert<SimplifyDeadDealloc>(context);
}

LogicalResult DeallocOp::fold(ArrayRef<Attribute> cstOperands,
                              SmallVectorImpl<OpFoldResult> &results) {
  /// dealloc(memrefcast) -> dealloc
  return foldMemRefCast(*this);
}

//===----------------------------------------------------------------------===//
// DimOp
//===----------------------------------------------------------------------===//

void DimOp::build(OpBuilder &builder, OperationState &result,
                  Value memrefOrTensor, int64_t index) {
  auto loc = result.location;
  Value indexValue = builder.create<ConstantIndexOp>(loc, index);
  auto indexTy = builder.getIndexType();
  build(builder, result, indexTy, memrefOrTensor, indexValue);
}

Optional<int64_t> DimOp::getConstantIndex() {
  if (auto constantOp = index().getDefiningOp<ConstantOp>())
    return constantOp.getValue().cast<IntegerAttr>().getInt();
  return {};
}

static LogicalResult verify(DimOp op) {

  // Assume unknown index to be in range.
  Optional<int64_t> index = op.getConstantIndex();
  if (!index.hasValue())
    return success();

  // Check that constant index is not knowingly out of range.
  auto type = op.memrefOrTensor().getType();
  if (auto tensorType = type.dyn_cast<RankedTensorType>()) {
    if (index.getValue() >= tensorType.getRank())
      return op.emitOpError("index is out of range");
  } else if (auto memrefType = type.dyn_cast<MemRefType>()) {
    if (index.getValue() >= memrefType.getRank())
      return op.emitOpError("index is out of range");
  } else if (type.isa<UnrankedTensorType>()) {
    // Assume index to be in range.
  } else {
    llvm_unreachable("expected operand with tensor or memref type");
  }

  return success();
}

OpFoldResult DimOp::fold(ArrayRef<Attribute> operands) {
  auto index = operands[1].dyn_cast_or_null<IntegerAttr>();

  // All forms of folding require a known index.
  if (!index)
    return {};

  // Fold if the shape extent along the given index is known.
  auto argTy = memrefOrTensor().getType();
  if (auto shapedTy = argTy.dyn_cast<ShapedType>()) {
    if (!shapedTy.isDynamicDim(index.getInt())) {
      Builder builder(getContext());
      return builder.getIndexAttr(shapedTy.getShape()[index.getInt()]);
    }
  }

  // Fold dim to the size argument for an `AllocOp`, `ViewOp`, or `SubViewOp`.
  auto memrefType = argTy.dyn_cast<MemRefType>();
  if (!memrefType)
    return {};

  // The size at the given index is now known to be a dynamic size of a memref.
  auto memref = memrefOrTensor().getDefiningOp();
  unsigned unsignedIndex = index.getValue().getZExtValue();
  if (auto alloc = dyn_cast_or_null<AllocOp>(memref))
    return *(alloc.getDynamicSizes().begin() +
             memrefType.getDynamicDimIndex(unsignedIndex));

  if (auto view = dyn_cast_or_null<ViewOp>(memref))
    return *(view.getDynamicSizes().begin() +
             memrefType.getDynamicDimIndex(unsignedIndex));

  if (auto subview = dyn_cast_or_null<SubViewOp>(memref)) {
    assert(subview.isDynamicSize(unsignedIndex) &&
           "Expected dynamic subview size");
    return subview.getDynamicSize(unsignedIndex);
  }

  // dim(memrefcast) -> dim
  if (succeeded(foldMemRefCast(*this)))
    return getResult();

  return {};
}

// ---------------------------------------------------------------------------
// DmaStartOp
// ---------------------------------------------------------------------------

void DmaStartOp::build(OpBuilder &builder, OperationState &result,
                       Value srcMemRef, ValueRange srcIndices, Value destMemRef,
                       ValueRange destIndices, Value numElements,
                       Value tagMemRef, ValueRange tagIndices, Value stride,
                       Value elementsPerStride) {
  result.addOperands(srcMemRef);
  result.addOperands(srcIndices);
  result.addOperands(destMemRef);
  result.addOperands(destIndices);
  result.addOperands({numElements, tagMemRef});
  result.addOperands(tagIndices);
  if (stride)
    result.addOperands({stride, elementsPerStride});
}

void DmaStartOp::print(OpAsmPrinter &p) {
  p << "dma_start " << getSrcMemRef() << '[' << getSrcIndices() << "], "
    << getDstMemRef() << '[' << getDstIndices() << "], " << getNumElements()
    << ", " << getTagMemRef() << '[' << getTagIndices() << ']';
  if (isStrided())
    p << ", " << getStride() << ", " << getNumElementsPerStride();

  p.printOptionalAttrDict(getAttrs());
  p << " : " << getSrcMemRef().getType() << ", " << getDstMemRef().getType()
    << ", " << getTagMemRef().getType();
}

// Parse DmaStartOp.
// Ex:
//   %dma_id = dma_start %src[%i, %j], %dst[%k, %l], %size,
//                       %tag[%index], %stride, %num_elt_per_stride :
//                     : memref<3076 x f32, 0>,
//                       memref<1024 x f32, 2>,
//                       memref<1 x i32>
//
ParseResult DmaStartOp::parse(OpAsmParser &parser, OperationState &result) {
  OpAsmParser::OperandType srcMemRefInfo;
  SmallVector<OpAsmParser::OperandType, 4> srcIndexInfos;
  OpAsmParser::OperandType dstMemRefInfo;
  SmallVector<OpAsmParser::OperandType, 4> dstIndexInfos;
  OpAsmParser::OperandType numElementsInfo;
  OpAsmParser::OperandType tagMemrefInfo;
  SmallVector<OpAsmParser::OperandType, 4> tagIndexInfos;
  SmallVector<OpAsmParser::OperandType, 2> strideInfo;

  SmallVector<Type, 3> types;
  auto indexType = parser.getBuilder().getIndexType();

  // Parse and resolve the following list of operands:
  // *) source memref followed by its indices (in square brackets).
  // *) destination memref followed by its indices (in square brackets).
  // *) dma size in KiB.
  if (parser.parseOperand(srcMemRefInfo) ||
      parser.parseOperandList(srcIndexInfos, OpAsmParser::Delimiter::Square) ||
      parser.parseComma() || parser.parseOperand(dstMemRefInfo) ||
      parser.parseOperandList(dstIndexInfos, OpAsmParser::Delimiter::Square) ||
      parser.parseComma() || parser.parseOperand(numElementsInfo) ||
      parser.parseComma() || parser.parseOperand(tagMemrefInfo) ||
      parser.parseOperandList(tagIndexInfos, OpAsmParser::Delimiter::Square))
    return failure();

  // Parse optional stride and elements per stride.
  if (parser.parseTrailingOperandList(strideInfo))
    return failure();

  bool isStrided = strideInfo.size() == 2;
  if (!strideInfo.empty() && !isStrided) {
    return parser.emitError(parser.getNameLoc(),
                            "expected two stride related operands");
  }

  if (parser.parseColonTypeList(types))
    return failure();
  if (types.size() != 3)
    return parser.emitError(parser.getNameLoc(), "fewer/more types expected");

  if (parser.resolveOperand(srcMemRefInfo, types[0], result.operands) ||
      parser.resolveOperands(srcIndexInfos, indexType, result.operands) ||
      parser.resolveOperand(dstMemRefInfo, types[1], result.operands) ||
      parser.resolveOperands(dstIndexInfos, indexType, result.operands) ||
      // size should be an index.
      parser.resolveOperand(numElementsInfo, indexType, result.operands) ||
      parser.resolveOperand(tagMemrefInfo, types[2], result.operands) ||
      // tag indices should be index.
      parser.resolveOperands(tagIndexInfos, indexType, result.operands))
    return failure();

  if (isStrided) {
    if (parser.resolveOperands(strideInfo, indexType, result.operands))
      return failure();
  }

  return success();
}

LogicalResult DmaStartOp::verify() {
  unsigned numOperands = getNumOperands();

  // Mandatory non-variadic operands are: src memref, dst memref, tag memref and
  // the number of elements.
  if (numOperands < 4)
    return emitOpError("expected at least 4 operands");

  // Check types of operands. The order of these calls is important: the later
  // calls rely on some type properties to compute the operand position.
  // 1. Source memref.
  if (!getSrcMemRef().getType().isa<MemRefType>())
    return emitOpError("expected source to be of memref type");
  if (numOperands < getSrcMemRefRank() + 4)
    return emitOpError() << "expected at least " << getSrcMemRefRank() + 4
                         << " operands";
  if (!getSrcIndices().empty() &&
      !llvm::all_of(getSrcIndices().getTypes(),
                    [](Type t) { return t.isIndex(); }))
    return emitOpError("expected source indices to be of index type");

  // 2. Destination memref.
  if (!getDstMemRef().getType().isa<MemRefType>())
    return emitOpError("expected destination to be of memref type");
  unsigned numExpectedOperands = getSrcMemRefRank() + getDstMemRefRank() + 4;
  if (numOperands < numExpectedOperands)
    return emitOpError() << "expected at least " << numExpectedOperands
                         << " operands";
  if (!getDstIndices().empty() &&
      !llvm::all_of(getDstIndices().getTypes(),
                    [](Type t) { return t.isIndex(); }))
    return emitOpError("expected destination indices to be of index type");

  // 3. Number of elements.
  if (!getNumElements().getType().isIndex())
    return emitOpError("expected num elements to be of index type");

  // 4. Tag memref.
  if (!getTagMemRef().getType().isa<MemRefType>())
    return emitOpError("expected tag to be of memref type");
  numExpectedOperands += getTagMemRefRank();
  if (numOperands < numExpectedOperands)
    return emitOpError() << "expected at least " << numExpectedOperands
                         << " operands";
  if (!getTagIndices().empty() &&
      !llvm::all_of(getTagIndices().getTypes(),
                    [](Type t) { return t.isIndex(); }))
    return emitOpError("expected tag indices to be of index type");

  // DMAs from different memory spaces supported.
  if (getSrcMemorySpace() == getDstMemorySpace())
    return emitOpError("DMA should be between different memory spaces");

  // Optional stride-related operands must be either both present or both
  // absent.
  if (numOperands != numExpectedOperands &&
      numOperands != numExpectedOperands + 2)
    return emitOpError("incorrect number of operands");

  // 5. Strides.
  if (isStrided()) {
    if (!getStride().getType().isIndex() ||
        !getNumElementsPerStride().getType().isIndex())
      return emitOpError(
          "expected stride and num elements per stride to be of type index");
  }

  return success();
}

LogicalResult DmaStartOp::fold(ArrayRef<Attribute> cstOperands,
                               SmallVectorImpl<OpFoldResult> &results) {
  /// dma_start(memrefcast) -> dma_start
  return foldMemRefCast(*this);
}

// ---------------------------------------------------------------------------
// DmaWaitOp
// ---------------------------------------------------------------------------

void DmaWaitOp::build(OpBuilder &builder, OperationState &result,
                      Value tagMemRef, ValueRange tagIndices,
                      Value numElements) {
  result.addOperands(tagMemRef);
  result.addOperands(tagIndices);
  result.addOperands(numElements);
}

void DmaWaitOp::print(OpAsmPrinter &p) {
  p << "dma_wait " << getTagMemRef() << '[' << getTagIndices() << "], "
    << getNumElements();
  p.printOptionalAttrDict(getAttrs());
  p << " : " << getTagMemRef().getType();
}

// Parse DmaWaitOp.
// Eg:
//   dma_wait %tag[%index], %num_elements : memref<1 x i32, (d0) -> (d0), 4>
//
ParseResult DmaWaitOp::parse(OpAsmParser &parser, OperationState &result) {
  OpAsmParser::OperandType tagMemrefInfo;
  SmallVector<OpAsmParser::OperandType, 2> tagIndexInfos;
  Type type;
  auto indexType = parser.getBuilder().getIndexType();
  OpAsmParser::OperandType numElementsInfo;

  // Parse tag memref, its indices, and dma size.
  if (parser.parseOperand(tagMemrefInfo) ||
      parser.parseOperandList(tagIndexInfos, OpAsmParser::Delimiter::Square) ||
      parser.parseComma() || parser.parseOperand(numElementsInfo) ||
      parser.parseColonType(type) ||
      parser.resolveOperand(tagMemrefInfo, type, result.operands) ||
      parser.resolveOperands(tagIndexInfos, indexType, result.operands) ||
      parser.resolveOperand(numElementsInfo, indexType, result.operands))
    return failure();

  return success();
}

LogicalResult DmaWaitOp::fold(ArrayRef<Attribute> cstOperands,
                              SmallVectorImpl<OpFoldResult> &results) {
  /// dma_wait(memrefcast) -> dma_wait
  return foldMemRefCast(*this);
}

LogicalResult DmaWaitOp::verify() {
  // Mandatory non-variadic operands are tag and the number of elements.
  if (getNumOperands() < 2)
    return emitOpError() << "expected at least 2 operands";

  // Check types of operands. The order of these calls is important: the later
  // calls rely on some type properties to compute the operand position.
  if (!getTagMemRef().getType().isa<MemRefType>())
    return emitOpError() << "expected tag to be of memref type";

  if (getNumOperands() != 2 + getTagMemRefRank())
    return emitOpError() << "expected " << 2 + getTagMemRefRank()
                         << " operands";

  if (!getTagIndices().empty() &&
      !llvm::all_of(getTagIndices().getTypes(),
                    [](Type t) { return t.isIndex(); }))
    return emitOpError() << "expected tag indices to be of index type";

  if (!getNumElements().getType().isIndex())
    return emitOpError()
           << "expected the number of elements to be of index type";

  return success();
}

//===----------------------------------------------------------------------===//
// ExtractElementOp
//===----------------------------------------------------------------------===//

static LogicalResult verify(ExtractElementOp op) {
  // Verify the # indices match if we have a ranked type.
  auto aggregateType = op.getAggregate().getType().cast<ShapedType>();
  if (aggregateType.hasRank() &&
      aggregateType.getRank() != op.getNumOperands() - 1)
    return op.emitOpError("incorrect number of indices for extract_element");

  return success();
}

OpFoldResult ExtractElementOp::fold(ArrayRef<Attribute> operands) {
  assert(!operands.empty() && "extract_element takes at least one operand");

  // The aggregate operand must be a known constant.
  Attribute aggregate = operands.front();
  if (!aggregate)
    return {};

  // If this is a splat elements attribute, simply return the value. All of the
  // elements of a splat attribute are the same.
  if (auto splatAggregate = aggregate.dyn_cast<SplatElementsAttr>())
    return splatAggregate.getSplatValue();

  // Otherwise, collect the constant indices into the aggregate.
  SmallVector<uint64_t, 8> indices;
  for (Attribute indice : llvm::drop_begin(operands, 1)) {
    if (!indice || !indice.isa<IntegerAttr>())
      return {};
    indices.push_back(indice.cast<IntegerAttr>().getInt());
  }

  // If this is an elements attribute, query the value at the given indices.
  auto elementsAttr = aggregate.dyn_cast<ElementsAttr>();
  if (elementsAttr && elementsAttr.isValidIndex(indices))
    return elementsAttr.getValue(indices);
  return {};
}

//===----------------------------------------------------------------------===//
// TensorFromElementsOp
//===----------------------------------------------------------------------===//

static ParseResult parseTensorFromElementsOp(OpAsmParser &parser,
                                             OperationState &result) {
  SmallVector<OpAsmParser::OperandType, 4> elementsOperands;
  Type resultType;
  if (parser.parseLParen() || parser.parseOperandList(elementsOperands) ||
      parser.parseRParen() || parser.parseOptionalAttrDict(result.attributes) ||
      parser.parseColon() || parser.parseType(resultType))
    return failure();

  if (parser.resolveOperands(elementsOperands,
                             resultType.cast<ShapedType>().getElementType(),
                             result.operands))
    return failure();

  result.addTypes(resultType);
  return success();
}

static void print(OpAsmPrinter &p, TensorFromElementsOp op) {
  p << "tensor_from_elements(" << op.elements() << ')';
  p.printOptionalAttrDict(op.getAttrs());
  p << " : " << op.result().getType();
}

static LogicalResult verify(TensorFromElementsOp op) {
  auto resultTensorType = op.result().getType().dyn_cast<RankedTensorType>();
  if (!resultTensorType)
    return op.emitOpError("expected result type to be a ranked tensor");

  int64_t elementsCount = static_cast<int64_t>(op.elements().size());
  if (resultTensorType.getRank() != 1 ||
      resultTensorType.getShape().front() != elementsCount)
    return op.emitOpError()
           << "expected result type to be a 1D tensor with " << elementsCount
           << (elementsCount == 1 ? " element" : " elements");
  return success();
}

namespace {

// Canonicalizes the pattern of the form
//
// %tensor = "tensor_from_elements(%element) : (i32) -> tensor<1xi32>
// %extracted_element = extract_element %tensor[%c0] : tensor<1xi32>
//
// to just %element.
struct ExtractElementFromTensorFromElements
    : public OpRewritePattern<ExtractElementOp> {
  using OpRewritePattern<ExtractElementOp>::OpRewritePattern;

  LogicalResult matchAndRewrite(ExtractElementOp extract,
                                PatternRewriter &rewriter) const final {
    if (extract.indices().size() != 1)
      return failure();

    auto tensor_from_elements = dyn_cast_or_null<TensorFromElementsOp>(
        extract.aggregate().getDefiningOp());
    if (tensor_from_elements == nullptr)
      return failure();

    APInt index;
    if (!matchPattern(*extract.indices().begin(), m_ConstantInt(&index)))
      return failure();
    rewriter.replaceOp(extract,
                       tensor_from_elements.getOperand(index.getZExtValue()));
    return success();
  }
};

} // namespace

void TensorFromElementsOp::getCanonicalizationPatterns(
    OwningRewritePatternList &results, MLIRContext *context) {
  results.insert<ExtractElementFromTensorFromElements>(context);
}

//===----------------------------------------------------------------------===//
// FPExtOp
//===----------------------------------------------------------------------===//

bool FPExtOp::areCastCompatible(Type a, Type b) {
  if (auto fa = a.dyn_cast<FloatType>())
    if (auto fb = b.dyn_cast<FloatType>())
      return fa.getWidth() < fb.getWidth();
  if (auto va = a.dyn_cast<VectorType>())
    if (auto vb = b.dyn_cast<VectorType>())
      return va.getShape().equals(vb.getShape()) &&
             areCastCompatible(va.getElementType(), vb.getElementType());
  return false;
}

//===----------------------------------------------------------------------===//
// FPToSIOp
//===----------------------------------------------------------------------===//

bool FPToSIOp::areCastCompatible(Type a, Type b) {
  return a.isa<FloatType>() && b.isSignlessInteger();
}

//===----------------------------------------------------------------------===//
// FPTruncOp
//===----------------------------------------------------------------------===//

bool FPTruncOp::areCastCompatible(Type a, Type b) {
  if (auto fa = a.dyn_cast<FloatType>())
    if (auto fb = b.dyn_cast<FloatType>())
      return fa.getWidth() > fb.getWidth();
  if (auto va = a.dyn_cast<VectorType>())
    if (auto vb = b.dyn_cast<VectorType>())
      return va.getShape().equals(vb.getShape()) &&
             areCastCompatible(va.getElementType(), vb.getElementType());
  return false;
}

//===----------------------------------------------------------------------===//
// IndexCastOp
//===----------------------------------------------------------------------===//

// Index cast is applicable from index to integer and backwards.
bool IndexCastOp::areCastCompatible(Type a, Type b) {
  if (a.isa<ShapedType>() && b.isa<ShapedType>()) {
    auto aShaped = a.cast<ShapedType>();
    auto bShaped = b.cast<ShapedType>();

    return (aShaped.getShape() == bShaped.getShape()) &&
           areCastCompatible(aShaped.getElementType(),
                             bShaped.getElementType());
  }

  return (a.isIndex() && b.isSignlessInteger()) ||
         (a.isSignlessInteger() && b.isIndex());
}

OpFoldResult IndexCastOp::fold(ArrayRef<Attribute> cstOperands) {
  // Fold IndexCast(IndexCast(x)) -> x
  auto cast = getOperand().getDefiningOp<IndexCastOp>();
  if (cast && cast.getOperand().getType() == getType())
    return cast.getOperand();

  // Fold IndexCast(constant) -> constant
  // A little hack because we go through int.  Otherwise, the size
  // of the constant might need to change.
  if (auto value = cstOperands[0].dyn_cast_or_null<IntegerAttr>())
    return IntegerAttr::get(getType(), value.getInt());

  return {};
}

//===----------------------------------------------------------------------===//
// ExecuteRegionOp
//===----------------------------------------------------------------------===//

//
// (ssa-id `=`)? `execute_region` `->` function-result-type `{`
//    block+
// `}`
//
// Ex:
//    std.execute_region -> i32 {
//      %idx = load %rI[%i] : memref<128xi32>
//      return %idx : i32
//    }
//
static ParseResult parseExecuteRegionOp(OpAsmParser &parser,
                                        OperationState &result) {
  if (parser.parseOptionalArrowTypeList(result.types))
    return failure();

  // Introduce the body region and parse it.
  Region *body = result.addRegion();
  if (parser.parseRegion(*body, /*arguments=*/{}, /*argTypes=*/{}) ||
      parser.parseOptionalAttrDict(result.attributes))
    return failure();

  // Parse the optional attribute list.
  if (parser.parseOptionalAttrDict(result.attributes))
    return failure();

  return success();
}

static void print(OpAsmPrinter &p, ExecuteRegionOp op) {
  p << ExecuteRegionOp::getOperationName();
  if (op.getNumResults() > 0)
    p << " -> " << op.getResultTypes();

  p.printRegion(op.region(),
                /*printEntryBlockArgs=*/false,
                /*printBlockTerminators=*/true);

  p.printOptionalAttrDict(op.getAttrs());
}

//===----------------------------------------------------------------------===//
// LoadOp
//===----------------------------------------------------------------------===//

static LogicalResult verify(LoadOp op) {
  if (op.getNumOperands() != 1 + op.getMemRefType().getRank())
    return op.emitOpError("incorrect number of indices for load");
  return success();
}

OpFoldResult LoadOp::fold(ArrayRef<Attribute> cstOperands) {
  /// load(memrefcast) -> load
  if (succeeded(foldMemRefCast(*this)))
    return getResult();
  return OpFoldResult();
}

//===----------------------------------------------------------------------===//
// MemRefCastOp
//===----------------------------------------------------------------------===//

bool MemRefCastOp::areCastCompatible(Type a, Type b) {
  auto aT = a.dyn_cast<MemRefType>();
  auto bT = b.dyn_cast<MemRefType>();

  auto uaT = a.dyn_cast<UnrankedMemRefType>();
  auto ubT = b.dyn_cast<UnrankedMemRefType>();

  if (aT && bT) {
    if (aT.getElementType() != bT.getElementType())
      return false;
    if (aT.getAffineMaps() != bT.getAffineMaps()) {
      int64_t aOffset, bOffset;
      SmallVector<int64_t, 4> aStrides, bStrides;
      if (failed(getStridesAndOffset(aT, aStrides, aOffset)) ||
          failed(getStridesAndOffset(bT, bStrides, bOffset)) ||
          aStrides.size() != bStrides.size())
        return false;

      // Strides along a dimension/offset are compatible if the value in the
      // source memref is static and the value in the target memref is the
      // same. They are also compatible if either one is dynamic (see
      // description of MemRefCastOp for details).
      auto checkCompatible = [](int64_t a, int64_t b) {
        return (a == MemRefType::getDynamicStrideOrOffset() ||
                b == MemRefType::getDynamicStrideOrOffset() || a == b);
      };
      if (!checkCompatible(aOffset, bOffset))
        return false;
      for (auto aStride : enumerate(aStrides))
        if (!checkCompatible(aStride.value(), bStrides[aStride.index()]))
          return false;
    }
    if (aT.getMemorySpace() != bT.getMemorySpace())
      return false;

    // They must have the same rank, and any specified dimensions must match.
    if (aT.getRank() != bT.getRank())
      return false;

    for (unsigned i = 0, e = aT.getRank(); i != e; ++i) {
      int64_t aDim = aT.getDimSize(i), bDim = bT.getDimSize(i);
      if (aDim != -1 && bDim != -1 && aDim != bDim)
        return false;
    }
    return true;
  } else {
    if (!aT && !uaT)
      return false;
    if (!bT && !ubT)
      return false;
    // Unranked to unranked casting is unsupported
    if (uaT && ubT)
      return false;

    auto aEltType = (aT) ? aT.getElementType() : uaT.getElementType();
    auto bEltType = (bT) ? bT.getElementType() : ubT.getElementType();
    if (aEltType != bEltType)
      return false;

    auto aMemSpace = (aT) ? aT.getMemorySpace() : uaT.getMemorySpace();
    auto bMemSpace = (bT) ? bT.getMemorySpace() : ubT.getMemorySpace();
    if (aMemSpace != bMemSpace)
      return false;

    return true;
  }

  return false;
}

OpFoldResult MemRefCastOp::fold(ArrayRef<Attribute> operands) {
  return impl::foldCastOp(*this);
}

//===----------------------------------------------------------------------===//
// MemRefShapeCastOp
//===----------------------------------------------------------------------===//

bool MemRefShapeCastOp::areCastCompatible(Type a, Type b) {
  auto aT = a.dyn_cast<MemRefType>();
  auto bT = b.dyn_cast<MemRefType>();

  if (!aT || !bT)
    return false;

  if (aT.getAffineMaps() != bT.getAffineMaps())
    return false;

  if (aT.getMemorySpace() != bT.getMemorySpace())
    return false;

  if (aT.getRank() != bT.getRank())
    return false;

  // With rank 0, there is no vec cast.
  if (aT.getRank() == 0)
    return false;

  // Should have the same shape up until the last n-1 dimensions.
  // Replace this by std::equal.
  for (unsigned i = 0, e = aT.getRank() - 1; i < e; ++i)
    if (aT.getDimSize(i) != bT.getDimSize(i))
      return false;

  // Source memref can't have vector element type.
  if (auto shapedEltType = aT.getElementType().dyn_cast<ShapedType>())
    return false;

  auto shapedEltTypeB = bT.getElementType().dyn_cast<ShapedType>();
  if (!shapedEltTypeB)
    return false;

  auto eltA = aT.getElementType();
  auto eltB = shapedEltTypeB.getElementType();
  if (eltA != eltB)
    return false;

  int64_t lastDimA = aT.getShape().back();
  int64_t lastDimB = bT.getShape().back();

  // If one of them is dynamic but not the other, they are incompatible.
  if (lastDimA * lastDimB < 0)
    return false;

  if (lastDimA != MemRefType::kDynamicSize &&
      lastDimB != MemRefType::kDynamicSize &&
      lastDimA / shapedEltTypeB.getNumElements() != lastDimB)
    return false;

  return true;
}

OpFoldResult MemRefShapeCastOp::fold(ArrayRef<Attribute> operands) {
  return impl::foldCastOp(*this);
}

//===----------------------------------------------------------------------===//
// MulFOp
//===----------------------------------------------------------------------===//

OpFoldResult MulFOp::fold(ArrayRef<Attribute> operands) {
  return constFoldBinaryOp<FloatAttr>(
      operands, [](APFloat a, APFloat b) { return a * b; });
}

//===----------------------------------------------------------------------===//
// MulIOp
//===----------------------------------------------------------------------===//

OpFoldResult MulIOp::fold(ArrayRef<Attribute> operands) {
  /// muli(x, 0) -> 0
  if (matchPattern(rhs(), m_Zero()))
    return rhs();
  /// muli(x, 1) -> x
  if (matchPattern(rhs(), m_One()))
    return getOperand(0);

  // TODO: Handle the overflow case.
  return constFoldBinaryOp<IntegerAttr>(operands,
                                        [](APInt a, APInt b) { return a * b; });
}

//===----------------------------------------------------------------------===//
// OrOp
//===----------------------------------------------------------------------===//

OpFoldResult OrOp::fold(ArrayRef<Attribute> operands) {
  /// or(x, 0) -> x
  if (matchPattern(rhs(), m_Zero()))
    return lhs();
  /// or(x,x) -> x
  if (lhs() == rhs())
    return rhs();

  return constFoldBinaryOp<IntegerAttr>(operands,
                                        [](APInt a, APInt b) { return a | b; });
}

//===----------------------------------------------------------------------===//
// PrefetchOp
//===----------------------------------------------------------------------===//

static void print(OpAsmPrinter &p, PrefetchOp op) {
  p << PrefetchOp::getOperationName() << " " << op.memref() << '[';
  p.printOperands(op.indices());
  p << ']' << ", " << (op.isWrite() ? "write" : "read");
  p << ", locality<" << op.localityHint();
  p << ">, " << (op.isDataCache() ? "data" : "instr");
  p.printOptionalAttrDict(
      op.getAttrs(),
      /*elidedAttrs=*/{"localityHint", "isWrite", "isDataCache"});
  p << " : " << op.getMemRefType();
}

static ParseResult parsePrefetchOp(OpAsmParser &parser,
                                   OperationState &result) {
  OpAsmParser::OperandType memrefInfo;
  SmallVector<OpAsmParser::OperandType, 4> indexInfo;
  IntegerAttr localityHint;
  MemRefType type;
  StringRef readOrWrite, cacheType;

  auto indexTy = parser.getBuilder().getIndexType();
  auto i32Type = parser.getBuilder().getIntegerType(32);
  if (parser.parseOperand(memrefInfo) ||
      parser.parseOperandList(indexInfo, OpAsmParser::Delimiter::Square) ||
      parser.parseComma() || parser.parseKeyword(&readOrWrite) ||
      parser.parseComma() || parser.parseKeyword("locality") ||
      parser.parseLess() ||
      parser.parseAttribute(localityHint, i32Type, "localityHint",
                            result.attributes) ||
      parser.parseGreater() || parser.parseComma() ||
      parser.parseKeyword(&cacheType) || parser.parseColonType(type) ||
      parser.resolveOperand(memrefInfo, type, result.operands) ||
      parser.resolveOperands(indexInfo, indexTy, result.operands))
    return failure();

  if (!readOrWrite.equals("read") && !readOrWrite.equals("write"))
    return parser.emitError(parser.getNameLoc(),
                            "rw specifier has to be 'read' or 'write'");
  result.addAttribute(
      PrefetchOp::getIsWriteAttrName(),
      parser.getBuilder().getBoolAttr(readOrWrite.equals("write")));

  if (!cacheType.equals("data") && !cacheType.equals("instr"))
    return parser.emitError(parser.getNameLoc(),
                            "cache type has to be 'data' or 'instr'");

  result.addAttribute(
      PrefetchOp::getIsDataCacheAttrName(),
      parser.getBuilder().getBoolAttr(cacheType.equals("data")));

  return success();
}

static LogicalResult verify(PrefetchOp op) {
  if (op.getNumOperands() != 1 + op.getMemRefType().getRank())
    return op.emitOpError("too few indices");

  return success();
}

LogicalResult PrefetchOp::fold(ArrayRef<Attribute> cstOperands,
                               SmallVectorImpl<OpFoldResult> &results) {
  // prefetch(memrefcast) -> prefetch
  return foldMemRefCast(*this);
}

//===----------------------------------------------------------------------===//
// RankOp
//===----------------------------------------------------------------------===//

OpFoldResult RankOp::fold(ArrayRef<Attribute> operands) {
  // Constant fold rank when the rank of the tensor is known.
  auto type = getOperand().getType();
  if (auto tensorType = type.dyn_cast<RankedTensorType>())
    return IntegerAttr::get(IndexType::get(getContext()), tensorType.getRank());
  return IntegerAttr();
}

//===----------------------------------------------------------------------===//
// ReturnOp
//===----------------------------------------------------------------------===//

static LogicalResult verify(ReturnOp op) {
  auto *parentOp = op.getParentOp();
  if (!parentOp)
    return op.emitOpError("has no parent op");

  // The operand count and types must be consisntent with the parent op. When
  // the parent is a FuncOp (which is declarative), check against its return
  // types; for the rest, check again the number of actual SSA results.
  SmallVector<Type, 4> retTypes;
  if (auto funcOp = dyn_cast<FuncOp>(parentOp)) {
    retTypes.assign(funcOp.getType().getResults().begin(),
                    funcOp.getType().getResults().end());
  } else {
    retTypes.reserve(parentOp->getNumResults());
    for (auto result : parentOp->getResults())
      retTypes.push_back(result.getType());
  }

  if (op.getNumOperands() != retTypes.size())
    return op.emitOpError("has ")
<<<<<<< HEAD
           << op.getNumOperands()
           << " operands, but enclosing function returns " << retTypes.size();
=======
           << op.getNumOperands() << " operands, but enclosing function (@"
           << function.getName() << ") returns " << results.size();
>>>>>>> 827c0122

  for (unsigned i = 0, e = retTypes.size(); i != e; ++i)
    if (op.getOperand(i).getType() != retTypes[i])
      return op.emitError()
             << "type of return operand " << i << " ("
             << op.getOperand(i).getType()
<<<<<<< HEAD
             << ") doesn't match function result type (" << retTypes[i] << ")";
=======
             << ") doesn't match function result type (" << results[i] << ")"
             << " in function @" << function.getName();
>>>>>>> 827c0122

  return success();
}

//===----------------------------------------------------------------------===//
// SelectOp
//===----------------------------------------------------------------------===//

OpFoldResult SelectOp::fold(ArrayRef<Attribute> operands) {
  auto condition = getCondition();

  // select true, %0, %1 => %0
  if (matchPattern(condition, m_One()))
    return getTrueValue();

  // select false, %0, %1 => %1
  if (matchPattern(condition, m_Zero()))
    return getFalseValue();
  return nullptr;
}

static void print(OpAsmPrinter &p, SelectOp op) {
  p << "select " << op.getOperands();
  p.printOptionalAttrDict(op.getAttrs());
  p << " : ";
  if (ShapedType condType = op.getCondition().getType().dyn_cast<ShapedType>())
    p << condType << ", ";
  p << op.getType();
}

static ParseResult parseSelectOp(OpAsmParser &parser, OperationState &result) {
  Type conditionType, resultType;
  SmallVector<OpAsmParser::OperandType, 3> operands;
  if (parser.parseOperandList(operands, /*requiredOperandCount=*/3) ||
      parser.parseOptionalAttrDict(result.attributes) ||
      parser.parseColonType(resultType))
    return failure();

  // Check for the explicit condition type if this is a masked tensor or vector.
  if (succeeded(parser.parseOptionalComma())) {
    conditionType = resultType;
    if (parser.parseType(resultType))
      return failure();
  } else {
    conditionType = parser.getBuilder().getI1Type();
  }

  result.addTypes(resultType);
  return parser.resolveOperands(operands,
                                {conditionType, resultType, resultType},
                                parser.getNameLoc(), result.operands);
}

static LogicalResult verify(SelectOp op) {
  Type conditionType = op.getCondition().getType();
  if (conditionType.isSignlessInteger(1))
    return success();

  // If the result type is a vector or tensor, the type can be a mask with the
  // same elements.
  Type resultType = op.getType();
  if (!resultType.isa<TensorType>() && !resultType.isa<VectorType>())
    return op.emitOpError()
           << "expected condition to be a signless i1, but got "
           << conditionType;
  Type shapedConditionType = getI1SameShape(resultType);
  if (conditionType != shapedConditionType)
    return op.emitOpError()
           << "expected condition type to have the same shape "
              "as the result type, expected "
           << shapedConditionType << ", but got " << conditionType;
  return success();
}

//===----------------------------------------------------------------------===//
// SignExtendIOp
//===----------------------------------------------------------------------===//

static LogicalResult verify(SignExtendIOp op) {
  // Get the scalar type (which is either directly the type of the operand
  // or the vector's/tensor's element type.
  auto srcType = getElementTypeOrSelf(op.getOperand().getType());
  auto dstType = getElementTypeOrSelf(op.getType());

  // For now, index is forbidden for the source and the destination type.
  if (srcType.isa<IndexType>())
    return op.emitError() << srcType << " is not a valid operand type";
  if (dstType.isa<IndexType>())
    return op.emitError() << dstType << " is not a valid result type";

  if (srcType.cast<IntegerType>().getWidth() >=
      dstType.cast<IntegerType>().getWidth())
    return op.emitError("result type ")
           << dstType << " must be wider than operand type " << srcType;

  return success();
}

//===----------------------------------------------------------------------===//
// SignedDivIOp
//===----------------------------------------------------------------------===//

OpFoldResult SignedDivIOp::fold(ArrayRef<Attribute> operands) {
  assert(operands.size() == 2 && "binary operation takes two operands");

  // Don't fold if it would overflow or if it requires a division by zero.
  bool overflowOrDiv0 = false;
  auto result = constFoldBinaryOp<IntegerAttr>(operands, [&](APInt a, APInt b) {
    if (overflowOrDiv0 || !b) {
      overflowOrDiv0 = true;
      return a;
    }
    return a.sdiv_ov(b, overflowOrDiv0);
  });

  // Fold out division by one. Assumes all tensors of all ones are splats.
  if (auto rhs = operands[1].dyn_cast_or_null<IntegerAttr>()) {
    if (rhs.getValue() == 1)
      return lhs();
  } else if (auto rhs = operands[1].dyn_cast_or_null<SplatElementsAttr>()) {
    if (rhs.getSplatValue<IntegerAttr>().getValue() == 1)
      return lhs();
  }

  return overflowOrDiv0 ? Attribute() : result;
}

//===----------------------------------------------------------------------===//
// SignedRemIOp
//===----------------------------------------------------------------------===//

OpFoldResult SignedRemIOp::fold(ArrayRef<Attribute> operands) {
  assert(operands.size() == 2 && "remi_signed takes two operands");

  auto rhs = operands.back().dyn_cast_or_null<IntegerAttr>();
  if (!rhs)
    return {};
  auto rhsValue = rhs.getValue();

  // x % 1 = 0
  if (rhsValue.isOneValue())
    return IntegerAttr::get(rhs.getType(), APInt(rhsValue.getBitWidth(), 0));

  // Don't fold if it requires division by zero.
  if (rhsValue.isNullValue())
    return {};

  auto lhs = operands.front().dyn_cast_or_null<IntegerAttr>();
  if (!lhs)
    return {};
  return IntegerAttr::get(lhs.getType(), lhs.getValue().srem(rhsValue));
}

//===----------------------------------------------------------------------===//
// SIToFPOp
//===----------------------------------------------------------------------===//

// sitofp is applicable from integer types to float types.
bool SIToFPOp::areCastCompatible(Type a, Type b) {
  return a.isSignlessInteger() && b.isa<FloatType>();
}

//===----------------------------------------------------------------------===//
// SplatOp
//===----------------------------------------------------------------------===//

static LogicalResult verify(SplatOp op) {
  // TODO: we could replace this by a trait.
  if (op.getOperand().getType() !=
      op.getType().cast<ShapedType>().getElementType())
    return op.emitError("operand should be of elemental type of result type");

  return success();
}

// Constant folding hook for SplatOp.
OpFoldResult SplatOp::fold(ArrayRef<Attribute> operands) {
  assert(operands.size() == 1 && "splat takes one operand");

  auto constOperand = operands.front();
  if (!constOperand ||
      (!constOperand.isa<IntegerAttr>() && !constOperand.isa<FloatAttr>()))
    return {};

  auto shapedType = getType().cast<ShapedType>();
  assert(shapedType.getElementType() == constOperand.getType() &&
         "incorrect input attribute type for folding");

  // SplatElementsAttr::get treats single value for second arg as being a splat.
  return SplatElementsAttr::get(shapedType, {constOperand});
}

//===----------------------------------------------------------------------===//
// StoreOp
//===----------------------------------------------------------------------===//

static LogicalResult verify(StoreOp op) {
  if (op.getNumOperands() != 2 + op.getMemRefType().getRank())
    return op.emitOpError("store index operand count not equal to memref rank");

  return success();
}

LogicalResult StoreOp::fold(ArrayRef<Attribute> cstOperands,
                            SmallVectorImpl<OpFoldResult> &results) {
  /// store(memrefcast) -> store
  return foldMemRefCast(*this);
}

//===----------------------------------------------------------------------===//
// SubFOp
//===----------------------------------------------------------------------===//

OpFoldResult SubFOp::fold(ArrayRef<Attribute> operands) {
  return constFoldBinaryOp<FloatAttr>(
      operands, [](APFloat a, APFloat b) { return a - b; });
}

//===----------------------------------------------------------------------===//
// SubIOp
//===----------------------------------------------------------------------===//

OpFoldResult SubIOp::fold(ArrayRef<Attribute> operands) {
  // subi(x,x) -> 0
  if (getOperand(0) == getOperand(1))
    return Builder(getContext()).getZeroAttr(getType());
  // subi(x,0) -> x
  if (matchPattern(rhs(), m_Zero()))
    return lhs();

  return constFoldBinaryOp<IntegerAttr>(operands,
                                        [](APInt a, APInt b) { return a - b; });
}

//===----------------------------------------------------------------------===//
// SubViewOp
//===----------------------------------------------------------------------===//

/// Print a list with either (1) the static integer value in `arrayAttr` if
/// `isDynamic` evaluates to false or (2) the next value otherwise.
/// This allows idiomatic printing of mixed value and integer attributes in a
/// list. E.g. `[%arg0, 7, 42, %arg42]`.
static void printSubViewListOfOperandsOrIntegers(
    OpAsmPrinter &p, ValueRange values, ArrayAttr arrayAttr,
    llvm::function_ref<bool(int64_t)> isDynamic) {
  p << "[";
  unsigned idx = 0;
  llvm::interleaveComma(arrayAttr, p, [&](Attribute a) {
    int64_t val = a.cast<IntegerAttr>().getInt();
    if (isDynamic(val))
      p << values[idx++];
    else
      p << val;
  });
  p << "] ";
}

/// Parse a mixed list with either (1) static integer values or (2) SSA values.
/// Fill `result` with the integer ArrayAttr named `attrName` where `dynVal`
/// encode the position of SSA values. Add the parsed SSA values to `ssa`
/// in-order.
//
/// E.g. after parsing "[%arg0, 7, 42, %arg42]":
///   1. `result` is filled with the i64 ArrayAttr "[`dynVal`, 7, 42, `dynVal`]"
///   2. `ssa` is filled with "[%arg0, %arg1]".
static ParseResult
parseListOfOperandsOrIntegers(OpAsmParser &parser, OperationState &result,
                              StringRef attrName, int64_t dynVal,
                              SmallVectorImpl<OpAsmParser::OperandType> &ssa) {
  if (failed(parser.parseLSquare()))
    return failure();
  // 0-D.
  if (succeeded(parser.parseOptionalRSquare()))
    return success();

  SmallVector<int64_t, 4> attrVals;
  while (true) {
    OpAsmParser::OperandType operand;
    auto res = parser.parseOptionalOperand(operand);
    if (res.hasValue() && succeeded(res.getValue())) {
      ssa.push_back(operand);
      attrVals.push_back(dynVal);
    } else {
      Attribute attr;
      NamedAttrList placeholder;
      if (failed(parser.parseAttribute(attr, "_", placeholder)) ||
          !attr.isa<IntegerAttr>())
        return parser.emitError(parser.getNameLoc())
               << "expected SSA value or integer";
      attrVals.push_back(attr.cast<IntegerAttr>().getInt());
    }

    if (succeeded(parser.parseOptionalComma()))
      continue;
    if (failed(parser.parseRSquare()))
      return failure();
    else
      break;
  }

  auto arrayAttr = parser.getBuilder().getI64ArrayAttr(attrVals);
  result.addAttribute(attrName, arrayAttr);
  return success();
}

namespace {
/// Helpers to write more idiomatic operations.
namespace saturated_arith {
struct Wrapper {
  explicit Wrapper(int64_t v) : v(v) {}
  operator int64_t() { return v; }
  int64_t v;
};
Wrapper operator+(Wrapper a, int64_t b) {
  if (ShapedType::isDynamicStrideOrOffset(a) ||
      ShapedType::isDynamicStrideOrOffset(b))
    return Wrapper(ShapedType::kDynamicStrideOrOffset);
  return Wrapper(a.v + b);
}
Wrapper operator*(Wrapper a, int64_t b) {
  if (ShapedType::isDynamicStrideOrOffset(a) ||
      ShapedType::isDynamicStrideOrOffset(b))
    return Wrapper(ShapedType::kDynamicStrideOrOffset);
  return Wrapper(a.v * b);
}
} // end namespace saturated_arith
} // end namespace

/// A subview result type can be fully inferred from the source type and the
/// static representation of offsets, sizes and strides. Special sentinels
/// encode the dynamic case.
Type SubViewOp::inferSubViewResultType(MemRefType sourceMemRefType,
                                       ArrayRef<int64_t> staticOffsets,
                                       ArrayRef<int64_t> staticSizes,
                                       ArrayRef<int64_t> staticStrides) {
  unsigned rank = sourceMemRefType.getRank();
  (void)rank;
  assert(staticOffsets.size() == rank &&
         "unexpected staticOffsets size mismatch");
  assert(staticSizes.size() == rank && "unexpected staticSizes size mismatch");
  assert(staticStrides.size() == rank &&
         "unexpected staticStrides size mismatch");

  // Extract source offset and strides.
  int64_t sourceOffset;
  SmallVector<int64_t, 4> sourceStrides;
  auto res = getStridesAndOffset(sourceMemRefType, sourceStrides, sourceOffset);
  assert(succeeded(res) && "SubViewOp expected strided memref type");
  (void)res;

  // Compute target offset whose value is:
  //   `sourceOffset + sum_i(staticOffset_i * sourceStrides_i)`.
  int64_t targetOffset = sourceOffset;
  for (auto it : llvm::zip(staticOffsets, sourceStrides)) {
    auto staticOffset = std::get<0>(it), targetStride = std::get<1>(it);
    using namespace saturated_arith;
    targetOffset = Wrapper(targetOffset) + Wrapper(staticOffset) * targetStride;
  }

  // Compute target stride whose value is:
  //   `sourceStrides_i * staticStrides_i`.
  SmallVector<int64_t, 4> targetStrides;
  targetStrides.reserve(staticOffsets.size());
  for (auto it : llvm::zip(sourceStrides, staticStrides)) {
    auto sourceStride = std::get<0>(it), staticStride = std::get<1>(it);
    using namespace saturated_arith;
    targetStrides.push_back(Wrapper(sourceStride) * staticStride);
  }

  // The type is now known.
  return MemRefType::get(
      staticSizes, sourceMemRefType.getElementType(),
      makeStridedLinearLayoutMap(targetStrides, targetOffset,
                                 sourceMemRefType.getContext()),
      sourceMemRefType.getMemorySpace());
}

/// Print SubViewOp in the form:
/// ```
///   subview ssa-name `[` offset-list `]` `[` size-list `]` `[` stride-list `]`
///     `:` strided-memref-type `to` strided-memref-type
/// ```
static void print(OpAsmPrinter &p, SubViewOp op) {
  int stdDotLen = StandardOpsDialect::getDialectNamespace().size() + 1;
  p << op.getOperation()->getName().getStringRef().drop_front(stdDotLen) << ' ';
  p << op.getOperand(0);
  printSubViewListOfOperandsOrIntegers(p, op.offsets(), op.static_offsets(),
                                       ShapedType::isDynamicStrideOrOffset);
  printSubViewListOfOperandsOrIntegers(p, op.sizes(), op.static_sizes(),
                                       ShapedType::isDynamic);
  printSubViewListOfOperandsOrIntegers(p, op.strides(), op.static_strides(),
                                       ShapedType::isDynamicStrideOrOffset);
  p.printOptionalAttrDict(op.getAttrs(),
                          /*elidedAttrs=*/{SubViewOp::getSpecialAttrNames()});
  p << " : " << op.getOperand(0).getType() << " to " << op.getType();
}

/// Parse SubViewOp of the form:
/// ```
///   subview ssa-name `[` offset-list `]` `[` size-list `]` `[` stride-list `]`
///     `:` strided-memref-type `to` strided-memref-type
/// ```
static ParseResult parseSubViewOp(OpAsmParser &parser, OperationState &result) {
  OpAsmParser::OperandType srcInfo;
  SmallVector<OpAsmParser::OperandType, 4> offsetsInfo, sizesInfo, stridesInfo;
  auto indexType = parser.getBuilder().getIndexType();
  Type srcType, dstType;
  if (parser.parseOperand(srcInfo))
    return failure();
  if (parseListOfOperandsOrIntegers(
          parser, result, SubViewOp::getStaticOffsetsAttrName(),
          ShapedType::kDynamicStrideOrOffset, offsetsInfo) ||
      parseListOfOperandsOrIntegers(parser, result,
                                    SubViewOp::getStaticSizesAttrName(),
                                    ShapedType::kDynamicSize, sizesInfo) ||
      parseListOfOperandsOrIntegers(
          parser, result, SubViewOp::getStaticStridesAttrName(),
          ShapedType::kDynamicStrideOrOffset, stridesInfo))
    return failure();

  auto b = parser.getBuilder();
  SmallVector<int, 4> segmentSizes{1, static_cast<int>(offsetsInfo.size()),
                                   static_cast<int>(sizesInfo.size()),
                                   static_cast<int>(stridesInfo.size())};
  result.addAttribute(SubViewOp::getOperandSegmentSizeAttr(),
                      b.getI32VectorAttr(segmentSizes));

  return failure(
      parser.parseOptionalAttrDict(result.attributes) ||
      parser.parseColonType(srcType) ||
      parser.resolveOperand(srcInfo, srcType, result.operands) ||
      parser.resolveOperands(offsetsInfo, indexType, result.operands) ||
      parser.resolveOperands(sizesInfo, indexType, result.operands) ||
      parser.resolveOperands(stridesInfo, indexType, result.operands) ||
      parser.parseKeywordType("to", dstType) ||
      parser.addTypeToList(dstType, result.types));
}

void mlir::SubViewOp::build(OpBuilder &b, OperationState &result, Value source,
                            ArrayRef<int64_t> staticOffsets,
                            ArrayRef<int64_t> staticSizes,
                            ArrayRef<int64_t> staticStrides, ValueRange offsets,
                            ValueRange sizes, ValueRange strides,
                            ArrayRef<NamedAttribute> attrs) {
  auto sourceMemRefType = source.getType().cast<MemRefType>();
  auto resultType = inferSubViewResultType(sourceMemRefType, staticOffsets,
                                           staticSizes, staticStrides);
  build(b, result, resultType, source, offsets, sizes, strides,
        b.getI64ArrayAttr(staticOffsets), b.getI64ArrayAttr(staticSizes),
        b.getI64ArrayAttr(staticStrides));
  result.addAttributes(attrs);
}

/// Build a SubViewOp with all dynamic entries: `staticOffsets`, `staticSizes`
/// and `staticStrides` are  automatically filled with source-memref-rank
/// sentinel values that encode dynamic entries.
void mlir::SubViewOp::build(OpBuilder &b, OperationState &result, Value source,
                            ValueRange offsets, ValueRange sizes,
                            ValueRange strides,
                            ArrayRef<NamedAttribute> attrs) {
  auto sourceMemRefType = source.getType().cast<MemRefType>();
  unsigned rank = sourceMemRefType.getRank();
  SmallVector<int64_t, 4> staticOffsetsVector;
  staticOffsetsVector.assign(rank, ShapedType::kDynamicStrideOrOffset);
  SmallVector<int64_t, 4> staticSizesVector;
  staticSizesVector.assign(rank, ShapedType::kDynamicSize);
  SmallVector<int64_t, 4> staticStridesVector;
  staticStridesVector.assign(rank, ShapedType::kDynamicStrideOrOffset);
  build(b, result, source, staticOffsetsVector, staticSizesVector,
        staticStridesVector, offsets, sizes, strides, attrs);
}

/// Verify that a particular offset/size/stride static attribute is well-formed.
static LogicalResult
verifySubViewOpPart(SubViewOp op, StringRef name, StringRef attrName,
                    ArrayAttr attr, llvm::function_ref<bool(int64_t)> isDynamic,
                    ValueRange values) {
  /// Check static and dynamic offsets/sizes/strides breakdown.
  if (attr.size() != op.getRank())
    return op.emitError("expected ")
           << op.getRank() << " " << name << " values";
  unsigned expectedNumDynamicEntries =
      llvm::count_if(attr.getValue(), [&](Attribute attr) {
        return isDynamic(attr.cast<IntegerAttr>().getInt());
      });
  if (values.size() != expectedNumDynamicEntries)
    return op.emitError("expected ")
           << expectedNumDynamicEntries << " dynamic " << name << " values";
  return success();
}

/// Helper function extracts int64_t from the assumedArrayAttr of IntegerAttr.
static SmallVector<int64_t, 4> extractFromI64ArrayAttr(Attribute attr) {
  return llvm::to_vector<4>(
      llvm::map_range(attr.cast<ArrayAttr>(), [](Attribute a) -> int64_t {
        return a.cast<IntegerAttr>().getInt();
      }));
}

/// Verifier for SubViewOp.
static LogicalResult verify(SubViewOp op) {
  auto baseType = op.getBaseMemRefType().cast<MemRefType>();
  auto subViewType = op.getType();

  // The base memref and the view memref should be in the same memory space.
  if (baseType.getMemorySpace() != subViewType.getMemorySpace())
    return op.emitError("different memory spaces specified for base memref "
                        "type ")
           << baseType << " and subview memref type " << subViewType;

  // Verify that the base memref type has a strided layout map.
  if (!isStrided(baseType))
    return op.emitError("base type ") << baseType << " is not strided";

  // Verify static attributes offsets/sizes/strides.
  if (failed(verifySubViewOpPart(
          op, "offset", op.getStaticOffsetsAttrName(), op.static_offsets(),
          ShapedType::isDynamicStrideOrOffset, op.offsets())))
    return failure();

  if (failed(verifySubViewOpPart(op, "size", op.getStaticSizesAttrName(),
                                 op.static_sizes(), ShapedType::isDynamic,
                                 op.sizes())))
    return failure();
  if (failed(verifySubViewOpPart(
          op, "stride", op.getStaticStridesAttrName(), op.static_strides(),
          ShapedType::isDynamicStrideOrOffset, op.strides())))
    return failure();

  // Verify result type against inferred type.
  auto expectedType = SubViewOp::inferSubViewResultType(
      op.getBaseMemRefType(), extractFromI64ArrayAttr(op.static_offsets()),
      extractFromI64ArrayAttr(op.static_sizes()),
      extractFromI64ArrayAttr(op.static_strides()));
  if (op.getType() != expectedType)
    return op.emitError("expected result type to be ") << expectedType;

  return success();
}

raw_ostream &mlir::operator<<(raw_ostream &os, SubViewOp::Range &range) {
  return os << "range " << range.offset << ":" << range.size << ":"
            << range.stride;
}

static unsigned getNumDynamicEntriesUpToIdx(
    ArrayAttr attr, llvm::function_ref<bool(int64_t)> isDynamic, unsigned idx) {
  return std::count_if(attr.getValue().begin(), attr.getValue().begin() + idx,
                       [&](Attribute attr) {
                         return isDynamic(attr.cast<IntegerAttr>().getInt());
                       });
}

bool SubViewOp::isDynamicOffset(unsigned idx) {
  return ShapedType::isDynamicStrideOrOffset(
      extractFromI64ArrayAttr(static_offsets())[idx]);
}
bool SubViewOp::isDynamicSize(unsigned idx) {
  return ShapedType::isDynamic(extractFromI64ArrayAttr(static_sizes())[idx]);
}
bool SubViewOp::isDynamicStride(unsigned idx) {
  return ShapedType::isDynamicStrideOrOffset(
      extractFromI64ArrayAttr(static_strides())[idx]);
}

unsigned SubViewOp::getIndexOfDynamicOffset(unsigned idx) {
  assert(isDynamicOffset(idx) && "expected static offset");
  auto numDynamic =
      getNumDynamicEntriesUpToIdx(static_offsets().cast<ArrayAttr>(),
                                  ShapedType::isDynamicStrideOrOffset, idx);
  return 1 + numDynamic;
}
unsigned SubViewOp::getIndexOfDynamicSize(unsigned idx) {
  assert(isDynamicSize(idx) && "expected static size");
  auto numDynamic = getNumDynamicEntriesUpToIdx(
      static_sizes().cast<ArrayAttr>(), ShapedType::isDynamic, idx);
  return 1 + offsets().size() + numDynamic;
}
unsigned SubViewOp::getIndexOfDynamicStride(unsigned idx) {
  assert(isDynamicStride(idx) && "expected static stride");
  auto numDynamic =
      getNumDynamicEntriesUpToIdx(static_strides().cast<ArrayAttr>(),
                                  ShapedType::isDynamicStrideOrOffset, idx);
  return 1 + offsets().size() + sizes().size() + numDynamic;
}

/// Return the list of SubViewOp::Range (i.e. offset, size, stride). Each Range
/// entry contains either the dynamic value or a ConstantIndexOp constructed
/// with `b` at location `loc`.
SmallVector<SubViewOp::Range, 8> SubViewOp::getOrCreateRanges(OpBuilder &b,
                                                              Location loc) {
  SmallVector<Range, 8> res;
  unsigned rank = getType().getRank();
  res.reserve(rank);
  for (unsigned idx = 0; idx < rank; ++idx) {
    auto offset = isDynamicOffset(idx)
                      ? getDynamicOffset(idx)
                      : b.create<ConstantIndexOp>(loc, getStaticOffset(idx));
    auto size = isDynamicSize(idx)
                    ? getDynamicSize(idx)
                    : b.create<ConstantIndexOp>(loc, getStaticSize(idx));
    auto stride = isDynamicStride(idx)
                      ? getDynamicStride(idx)
                      : b.create<ConstantIndexOp>(loc, getStaticStride(idx));
    res.emplace_back(Range{offset, size, stride});
  }
  return res;
}

SmallVector<Value, 4> SubViewOp::getOrCreateOffsets(OpBuilder &b,
                                                    Location loc) {
  unsigned dynamicIdx = 1;
  return llvm::to_vector<4>(llvm::map_range(
      static_offsets().cast<ArrayAttr>(), [&](Attribute a) -> Value {
        int64_t staticOffset = a.cast<IntegerAttr>().getInt();
        if (ShapedType::isDynamicStrideOrOffset(staticOffset))
          return getOperand(dynamicIdx++);
        else
          return b.create<ConstantIndexOp>(loc, staticOffset);
      }));
}

SmallVector<Value, 4> SubViewOp::getOrCreateSizes(OpBuilder &b, Location loc) {
  unsigned dynamicIdx = 1 + offsets().size();
  return llvm::to_vector<4>(llvm::map_range(
      static_sizes().cast<ArrayAttr>(), [&](Attribute a) -> Value {
        int64_t staticSize = a.cast<IntegerAttr>().getInt();
        if (ShapedType::isDynamic(staticSize))
          return getOperand(dynamicIdx++);
        else
          return b.create<ConstantIndexOp>(loc, staticSize);
      }));
}

SmallVector<Value, 4> SubViewOp::getOrCreateStrides(OpBuilder &b,
                                                    Location loc) {
  unsigned dynamicIdx = 1 + offsets().size() + sizes().size();
  return llvm::to_vector<4>(llvm::map_range(
      static_strides().cast<ArrayAttr>(), [&](Attribute a) -> Value {
        int64_t staticStride = a.cast<IntegerAttr>().getInt();
        if (ShapedType::isDynamicStrideOrOffset(staticStride))
          return getOperand(dynamicIdx++);
        else
          return b.create<ConstantIndexOp>(loc, staticStride);
      }));
}

LogicalResult
SubViewOp::getStaticStrides(SmallVectorImpl<int64_t> &staticStrides) {
  if (!strides().empty())
    return failure();
  staticStrides = extractFromI64ArrayAttr(static_strides());
  return success();
}

Value SubViewOp::getViewSource() { return source(); }

namespace {

/// Take a list of `values` with potential new constant to extract and a list
/// of `constantValues` with`values.size()` sentinel that evaluate to true by
/// applying `isDynamic`.
/// Detects the `values` produced by a ConstantIndexOp and places the new
/// constant in place of the corresponding sentinel value.
void canonicalizeSubViewPart(SmallVectorImpl<Value> &values,
                             SmallVectorImpl<int64_t> &constantValues,
                             llvm::function_ref<bool(int64_t)> isDynamic) {
  bool hasNewStaticValue = llvm::any_of(
      values, [](Value val) { return matchPattern(val, m_ConstantIndex()); });
  if (hasNewStaticValue) {
    for (unsigned cstIdx = 0, valIdx = 0, e = constantValues.size();
         cstIdx != e; ++cstIdx) {
      // Was already static, skip.
      if (!isDynamic(constantValues[cstIdx]))
        continue;
      // Newly static, move from Value to constant.
      if (matchPattern(values[valIdx], m_ConstantIndex())) {
        constantValues[cstIdx] =
            cast<ConstantIndexOp>(values[valIdx].getDefiningOp()).getValue();
        // Erase for impl. simplicity. Reverse iterator if we really must.
        values.erase(std::next(values.begin(), valIdx));
        continue;
      }
      // Remains dynamic move to next value.
      ++valIdx;
    }
  }
}

/// Pattern to rewrite a subview op with constant arguments.
class SubViewOpConstantArgumentFolder final
    : public OpRewritePattern<SubViewOp> {
public:
  using OpRewritePattern<SubViewOp>::OpRewritePattern;

  LogicalResult matchAndRewrite(SubViewOp subViewOp,
                                PatternRewriter &rewriter) const override {
    // No constant operand, just return;
    if (llvm::none_of(subViewOp.getOperands(), [](Value operand) {
          return matchPattern(operand, m_ConstantIndex());
        }))
      return failure();

    // At least one of offsets/sizes/strides is a new constant.
    // Form the new list of operands and constant attributes from the existing.
    SmallVector<Value, 8> newOffsets(subViewOp.offsets());
    SmallVector<int64_t, 8> newStaticOffsets =
        extractFromI64ArrayAttr(subViewOp.static_offsets());
    assert(newStaticOffsets.size() == subViewOp.getRank());
    canonicalizeSubViewPart(newOffsets, newStaticOffsets,
                            ShapedType::isDynamicStrideOrOffset);

    SmallVector<Value, 8> newSizes(subViewOp.sizes());
    SmallVector<int64_t, 8> newStaticSizes =
        extractFromI64ArrayAttr(subViewOp.static_sizes());
    assert(newStaticOffsets.size() == subViewOp.getRank());
    canonicalizeSubViewPart(newSizes, newStaticSizes, ShapedType::isDynamic);

    SmallVector<Value, 8> newStrides(subViewOp.strides());
    SmallVector<int64_t, 8> newStaticStrides =
        extractFromI64ArrayAttr(subViewOp.static_strides());
    assert(newStaticOffsets.size() == subViewOp.getRank());
    canonicalizeSubViewPart(newStrides, newStaticStrides,
                            ShapedType::isDynamicStrideOrOffset);

    // Create the new op in canonical form.
    auto newSubViewOp = rewriter.create<SubViewOp>(
        subViewOp.getLoc(), subViewOp.source(), newStaticOffsets,
        newStaticSizes, newStaticStrides, newOffsets, newSizes, newStrides);

    // Insert a memref_cast for compatibility of the uses of the op.
    rewriter.replaceOpWithNewOp<MemRefCastOp>(subViewOp, newSubViewOp,
                                              subViewOp.getType());

    return success();
  }
};

} // end anonymous namespace

/// Determines whether MemRefCastOp casts to a more dynamic version of the
/// source memref. This is useful to to fold a memref_cast into a consuming op
/// and implement canonicalization patterns for ops in different dialects that
/// may consume the results of memref_cast operations. Such foldable memref_cast
/// operations are typically inserted as `view` and `subview` ops are
/// canonicalized, to preserve the type compatibility of their uses.
///
/// Returns true when all conditions are met:
/// 1. source and result are ranked memrefs with strided semantics and same
/// element type and rank.
/// 2. each of the source's size, offset or stride has more static information
/// than the corresponding result's size, offset or stride.
///
/// Example 1:
/// ```mlir
///   %1 = memref_cast %0 : memref<8x16xf32> to memref<?x?xf32>
///   %2 = consumer %1 ... : memref<?x?xf32> ...
/// ```
///
/// may fold into:
///
/// ```mlir
///   %2 = consumer %0 ... : memref<8x16xf32> ...
/// ```
///
/// Example 2:
/// ```
///   %1 = memref_cast %0 : memref<?x16xf32, affine_map<(i, j)->(16 * i + j)>>
///          to memref<?x?xf32>
///   consumer %1 : memref<?x?xf32> ...
/// ```
///
/// may fold into:
///
/// ```
///   consumer %0 ... : memref<?x16xf32, affine_map<(i, j)->(16 * i + j)>>
/// ```
bool mlir::canFoldIntoConsumerOp(MemRefCastOp castOp) {
  MemRefType sourceType = castOp.source().getType().dyn_cast<MemRefType>();
  MemRefType resultType = castOp.getType().dyn_cast<MemRefType>();

  // Requires ranked MemRefType.
  if (!sourceType || !resultType)
    return false;

  // Requires same elemental type.
  if (sourceType.getElementType() != resultType.getElementType())
    return false;

  // Requires same rank.
  if (sourceType.getRank() != resultType.getRank())
    return false;

  // Only fold casts between strided memref forms.
  int64_t sourceOffset, resultOffset;
  SmallVector<int64_t, 4> sourceStrides, resultStrides;
  if (failed(getStridesAndOffset(sourceType, sourceStrides, sourceOffset)) ||
      failed(getStridesAndOffset(resultType, resultStrides, resultOffset)))
    return false;

  // If cast is towards more static sizes along any dimension, don't fold.
  for (auto it : llvm::zip(sourceType.getShape(), resultType.getShape())) {
    auto ss = std::get<0>(it), st = std::get<1>(it);
    if (ss != st)
      if (MemRefType::isDynamic(ss) && !MemRefType::isDynamic(st))
        return false;
  }

  // If cast is towards more static offset along any dimension, don't fold.
  if (sourceOffset != resultOffset)
    if (MemRefType::isDynamicStrideOrOffset(sourceOffset) &&
        !MemRefType::isDynamicStrideOrOffset(resultOffset))
      return false;

  // If cast is towards more static strides along any dimension, don't fold.
  for (auto it : llvm::zip(sourceStrides, resultStrides)) {
    auto ss = std::get<0>(it), st = std::get<1>(it);
    if (ss != st)
      if (MemRefType::isDynamicStrideOrOffset(ss) &&
          !MemRefType::isDynamicStrideOrOffset(st))
        return false;
  }

  return true;
}

namespace {
/// Pattern to rewrite a subview op with MemRefCast arguments.
/// This essentially pushes memref_cast past its consuming subview when
/// `canFoldIntoConsumerOp` is true.
///
/// Example:
/// ```
///   %0 = memref_cast %V : memref<16x16xf32> to memref<?x?xf32>
///   %1 = subview %0[0, 0][3, 4][1, 1] :
///     memref<?x?xf32> to memref<3x4xf32, offset:?, strides:[?, 1]>
/// ```
/// is rewritten into:
/// ```
///   %0 = subview %V: memref<16x16xf32> to memref<3x4xf32, #[[map0]]>
///   %1 = memref_cast %0: memref<3x4xf32, offset:0, strides:[16, 1]> to
///     memref<3x4xf32, offset:?, strides:[?, 1]>
/// ```
class SubViewOpMemRefCastFolder final : public OpRewritePattern<SubViewOp> {
public:
  using OpRewritePattern<SubViewOp>::OpRewritePattern;

  LogicalResult matchAndRewrite(SubViewOp subViewOp,
                                PatternRewriter &rewriter) const override {
    // Any constant operand, just return to let SubViewOpConstantFolder kick in.
    if (llvm::any_of(subViewOp.getOperands(), [](Value operand) {
          return matchPattern(operand, m_ConstantIndex());
        }))
      return failure();

    auto castOp = subViewOp.source().getDefiningOp<MemRefCastOp>();
    if (!castOp)
      return failure();

    if (!canFoldIntoConsumerOp(castOp))
      return failure();

    /// Deduce the resultType of the SubViewOp using `inferSubViewResultType` on
    /// the cast source operand type and the SubViewOp static information. This
    /// is the resulting type if the MemRefCastOp were folded.
    Type resultType = SubViewOp::inferSubViewResultType(
        castOp.source().getType().cast<MemRefType>(),
        extractFromI64ArrayAttr(subViewOp.static_offsets()),
        extractFromI64ArrayAttr(subViewOp.static_sizes()),
        extractFromI64ArrayAttr(subViewOp.static_strides()));
    Value newSubView = rewriter.create<SubViewOp>(
        subViewOp.getLoc(), resultType, castOp.source(), subViewOp.offsets(),
        subViewOp.sizes(), subViewOp.strides(), subViewOp.static_offsets(),
        subViewOp.static_sizes(), subViewOp.static_strides());
    rewriter.replaceOpWithNewOp<MemRefCastOp>(subViewOp, subViewOp.getType(),
                                              newSubView);
    return success();
  }
};
} // namespace

void SubViewOp::getCanonicalizationPatterns(OwningRewritePatternList &results,
                                            MLIRContext *context) {
  results.insert<SubViewOpConstantArgumentFolder, SubViewOpMemRefCastFolder>(
      context);
}

//===----------------------------------------------------------------------===//
// TensorCastOp
//===----------------------------------------------------------------------===//

bool TensorCastOp::areCastCompatible(Type a, Type b) {
  auto aT = a.dyn_cast<TensorType>();
  auto bT = b.dyn_cast<TensorType>();
  if (!aT || !bT)
    return false;

  if (aT.getElementType() != bT.getElementType())
    return false;

  return succeeded(verifyCompatibleShape(aT, bT));
}

OpFoldResult TensorCastOp::fold(ArrayRef<Attribute> operands) {
  return impl::foldCastOp(*this);
}

//===----------------------------------------------------------------------===//
// Helpers for Tensor[Load|Store]Op
//===----------------------------------------------------------------------===//

static Type getTensorTypeFromMemRefType(Type type) {
  if (auto memref = type.dyn_cast<MemRefType>())
    return RankedTensorType::get(memref.getShape(), memref.getElementType());
  return NoneType::get(type.getContext());
}

//===----------------------------------------------------------------------===//
// TruncateIOp
//===----------------------------------------------------------------------===//

static LogicalResult verify(TruncateIOp op) {
  auto srcType = getElementTypeOrSelf(op.getOperand().getType());
  auto dstType = getElementTypeOrSelf(op.getType());

  if (srcType.isa<IndexType>())
    return op.emitError() << srcType << " is not a valid operand type";
  if (dstType.isa<IndexType>())
    return op.emitError() << dstType << " is not a valid result type";

  if (srcType.cast<IntegerType>().getWidth() <=
      dstType.cast<IntegerType>().getWidth())
    return op.emitError("operand type ")
           << srcType << " must be wider than result type " << dstType;

  return success();
}

//===----------------------------------------------------------------------===//
// UnsignedDivIOp
//===----------------------------------------------------------------------===//

OpFoldResult UnsignedDivIOp::fold(ArrayRef<Attribute> operands) {
  assert(operands.size() == 2 && "binary operation takes two operands");

  // Don't fold if it would require a division by zero.
  bool div0 = false;
  auto result = constFoldBinaryOp<IntegerAttr>(operands, [&](APInt a, APInt b) {
    if (div0 || !b) {
      div0 = true;
      return a;
    }
    return a.udiv(b);
  });

  // Fold out division by one. Assumes all tensors of all ones are splats.
  if (auto rhs = operands[1].dyn_cast_or_null<IntegerAttr>()) {
    if (rhs.getValue() == 1)
      return lhs();
  } else if (auto rhs = operands[1].dyn_cast_or_null<SplatElementsAttr>()) {
    if (rhs.getSplatValue<IntegerAttr>().getValue() == 1)
      return lhs();
  }

  return div0 ? Attribute() : result;
}

//===----------------------------------------------------------------------===//
// UnsignedRemIOp
//===----------------------------------------------------------------------===//

OpFoldResult UnsignedRemIOp::fold(ArrayRef<Attribute> operands) {
  assert(operands.size() == 2 && "remi_unsigned takes two operands");

  auto rhs = operands.back().dyn_cast_or_null<IntegerAttr>();
  if (!rhs)
    return {};
  auto rhsValue = rhs.getValue();

  // x % 1 = 0
  if (rhsValue.isOneValue())
    return IntegerAttr::get(rhs.getType(), APInt(rhsValue.getBitWidth(), 0));

  // Don't fold if it requires division by zero.
  if (rhsValue.isNullValue())
    return {};

  auto lhs = operands.front().dyn_cast_or_null<IntegerAttr>();
  if (!lhs)
    return {};
  return IntegerAttr::get(lhs.getType(), lhs.getValue().urem(rhsValue));
}

//===----------------------------------------------------------------------===//
// ViewOp
//===----------------------------------------------------------------------===//

static ParseResult parseViewOp(OpAsmParser &parser, OperationState &result) {
  OpAsmParser::OperandType srcInfo;
  SmallVector<OpAsmParser::OperandType, 1> offsetInfo;
  SmallVector<OpAsmParser::OperandType, 4> sizesInfo;
  auto indexType = parser.getBuilder().getIndexType();
  Type srcType, dstType;
  llvm::SMLoc offsetLoc;
  if (parser.parseOperand(srcInfo) || parser.getCurrentLocation(&offsetLoc) ||
      parser.parseOperandList(offsetInfo, OpAsmParser::Delimiter::Square))
    return failure();

  if (offsetInfo.size() != 1)
    return parser.emitError(offsetLoc) << "expects 1 offset operand";

  return failure(
      parser.parseOperandList(sizesInfo, OpAsmParser::Delimiter::Square) ||
      parser.parseOptionalAttrDict(result.attributes) ||
      parser.parseColonType(srcType) ||
      parser.resolveOperand(srcInfo, srcType, result.operands) ||
      parser.resolveOperands(offsetInfo, indexType, result.operands) ||
      parser.resolveOperands(sizesInfo, indexType, result.operands) ||
      parser.parseKeywordType("to", dstType) ||
      parser.addTypeToList(dstType, result.types));
}

static void print(OpAsmPrinter &p, ViewOp op) {
  p << op.getOperationName() << ' ' << op.getOperand(0) << '[';
  p.printOperand(op.byte_shift());
  p << "][" << op.sizes() << ']';
  p.printOptionalAttrDict(op.getAttrs());
  p << " : " << op.getOperand(0).getType() << " to " << op.getType();
}

static LogicalResult verify(ViewOp op) {
  auto baseType = op.getOperand(0).getType().cast<MemRefType>();
  auto viewType = op.getType();

  // The base memref should have identity layout map (or none).
  if (baseType.getAffineMaps().size() > 1 ||
      (baseType.getAffineMaps().size() == 1 &&
       !baseType.getAffineMaps()[0].isIdentity()))
    return op.emitError("unsupported map for base memref type ") << baseType;

  // The result memref should have identity layout map (or none).
  if (viewType.getAffineMaps().size() > 1 ||
      (viewType.getAffineMaps().size() == 1 &&
       !viewType.getAffineMaps()[0].isIdentity()))
    return op.emitError("unsupported map for result memref type ") << viewType;

  // The base memref and the view memref should be in the same memory space.
  if (baseType.getMemorySpace() != viewType.getMemorySpace())
    return op.emitError("different memory spaces specified for base memref "
                        "type ")
           << baseType << " and view memref type " << viewType;

  // Verify that we have the correct number of sizes for the result type.
  unsigned numDynamicDims = viewType.getNumDynamicDims();
  if (op.sizes().size() != numDynamicDims)
    return op.emitError("incorrect number of size operands for type ")
           << viewType;

  return success();
}

Value ViewOp::getViewSource() { return source(); }

namespace {

struct ViewOpShapeFolder : public OpRewritePattern<ViewOp> {
  using OpRewritePattern<ViewOp>::OpRewritePattern;

  LogicalResult matchAndRewrite(ViewOp viewOp,
                                PatternRewriter &rewriter) const override {
    // Return if none of the operands are constants.
    if (llvm::none_of(viewOp.getOperands(), [](Value operand) {
          return matchPattern(operand, m_ConstantIndex());
        }))
      return failure();

    // Get result memref type.
    auto memrefType = viewOp.getType();

    // Get offset from old memref view type 'memRefType'.
    int64_t oldOffset;
    SmallVector<int64_t, 4> oldStrides;
    if (failed(getStridesAndOffset(memrefType, oldStrides, oldOffset)))
      return failure();
    assert(oldOffset == 0 && "Expected 0 offset");

    SmallVector<Value, 4> newOperands;

    // Offset cannot be folded into result type.

    // Fold any dynamic dim operands which are produced by a constant.
    SmallVector<int64_t, 4> newShapeConstants;
    newShapeConstants.reserve(memrefType.getRank());

    unsigned dynamicDimPos = 0;
    unsigned rank = memrefType.getRank();
    for (unsigned dim = 0, e = rank; dim < e; ++dim) {
      int64_t dimSize = memrefType.getDimSize(dim);
      // If this is already static dimension, keep it.
      if (!ShapedType::isDynamic(dimSize)) {
        newShapeConstants.push_back(dimSize);
        continue;
      }
      auto *defOp = viewOp.sizes()[dynamicDimPos].getDefiningOp();
      if (auto constantIndexOp = dyn_cast_or_null<ConstantIndexOp>(defOp)) {
        // Dynamic shape dimension will be folded.
        newShapeConstants.push_back(constantIndexOp.getValue());
      } else {
        // Dynamic shape dimension not folded; copy operand from old memref.
        newShapeConstants.push_back(dimSize);
        newOperands.push_back(viewOp.sizes()[dynamicDimPos]);
      }
      dynamicDimPos++;
    }

    // Create new memref type with constant folded dims.
    MemRefType newMemRefType =
        MemRefType::Builder(memrefType).setShape(newShapeConstants);
    // Nothing new, don't fold.
    if (newMemRefType == memrefType)
      return failure();

    // Create new ViewOp.
    auto newViewOp = rewriter.create<ViewOp>(viewOp.getLoc(), newMemRefType,
                                             viewOp.getOperand(0),
                                             viewOp.byte_shift(), newOperands);
    // Insert a cast so we have the same type as the old memref type.
    rewriter.replaceOpWithNewOp<MemRefCastOp>(viewOp, newViewOp,
                                              viewOp.getType());
    return success();
  }
};

struct ViewOpMemrefCastFolder : public OpRewritePattern<ViewOp> {
  using OpRewritePattern<ViewOp>::OpRewritePattern;

  LogicalResult matchAndRewrite(ViewOp viewOp,
                                PatternRewriter &rewriter) const override {
    Value memrefOperand = viewOp.getOperand(0);
    MemRefCastOp memrefCastOp = memrefOperand.getDefiningOp<MemRefCastOp>();
    if (!memrefCastOp)
      return failure();
    Value allocOperand = memrefCastOp.getOperand();
    AllocOp allocOp = allocOperand.getDefiningOp<AllocOp>();
    if (!allocOp)
      return failure();
    rewriter.replaceOpWithNewOp<ViewOp>(viewOp, viewOp.getType(), allocOperand,
                                        viewOp.byte_shift(), viewOp.sizes());
    return success();
  }
};

} // end anonymous namespace

void ViewOp::getCanonicalizationPatterns(OwningRewritePatternList &results,
                                         MLIRContext *context) {
  results.insert<ViewOpShapeFolder, ViewOpMemrefCastFolder>(context);
}

//===----------------------------------------------------------------------===//
// XOrOp
//===----------------------------------------------------------------------===//

OpFoldResult XOrOp::fold(ArrayRef<Attribute> operands) {
  /// xor(x, 0) -> x
  if (matchPattern(rhs(), m_Zero()))
    return lhs();
  /// xor(x,x) -> 0
  if (lhs() == rhs())
    return Builder(getContext()).getZeroAttr(getType());

  return constFoldBinaryOp<IntegerAttr>(operands,
                                        [](APInt a, APInt b) { return a ^ b; });
}

//===----------------------------------------------------------------------===//
// ZeroExtendIOp
//===----------------------------------------------------------------------===//

static LogicalResult verify(ZeroExtendIOp op) {
  auto srcType = getElementTypeOrSelf(op.getOperand().getType());
  auto dstType = getElementTypeOrSelf(op.getType());

  if (srcType.isa<IndexType>())
    return op.emitError() << srcType << " is not a valid operand type";
  if (dstType.isa<IndexType>())
    return op.emitError() << dstType << " is not a valid result type";

  if (srcType.cast<IntegerType>().getWidth() >=
      dstType.cast<IntegerType>().getWidth())
    return op.emitError("result type ")
           << dstType << " must be wider than operand type " << srcType;

  return success();
}

//===----------------------------------------------------------------------===//
// TableGen'd op method definitions
//===----------------------------------------------------------------------===//

#define GET_OP_CLASSES
#include "mlir/Dialect/StandardOps/IR/Ops.cpp.inc"<|MERGE_RESOLUTION|>--- conflicted
+++ resolved
@@ -2135,7 +2135,8 @@
   // the parent is a FuncOp (which is declarative), check against its return
   // types; for the rest, check again the number of actual SSA results.
   SmallVector<Type, 4> retTypes;
-  if (auto funcOp = dyn_cast<FuncOp>(parentOp)) {
+  auto funcOp = dyn_cast<FuncOp>(parentOp);
+  if (funcOp) {
     retTypes.assign(funcOp.getType().getResults().begin(),
                     funcOp.getType().getResults().end());
   } else {
@@ -2146,25 +2147,16 @@
 
   if (op.getNumOperands() != retTypes.size())
     return op.emitOpError("has ")
-<<<<<<< HEAD
-           << op.getNumOperands()
-           << " operands, but enclosing function returns " << retTypes.size();
-=======
-           << op.getNumOperands() << " operands, but enclosing function (@"
-           << function.getName() << ") returns " << results.size();
->>>>>>> 827c0122
+           << op.getNumOperands() << " operands, but enclosing op returns "
+           << retTypes.size();
 
   for (unsigned i = 0, e = retTypes.size(); i != e; ++i)
     if (op.getOperand(i).getType() != retTypes[i])
       return op.emitError()
              << "type of return operand " << i << " ("
              << op.getOperand(i).getType()
-<<<<<<< HEAD
-             << ") doesn't match function result type (" << retTypes[i] << ")";
-=======
-             << ") doesn't match function result type (" << results[i] << ")"
-             << " in function @" << function.getName();
->>>>>>> 827c0122
+             << ") doesn't match function result type (" << retTypes[i] << ")"
+             << " in enclosing op";
 
   return success();
 }
