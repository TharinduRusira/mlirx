--- conflicted
+++ resolved
@@ -445,20 +445,14 @@
   auto oldMemRef = allocOp.getResult();
   SmallVector<Value, 4> symbolOperands(allocOp.getSymbolicOperands());
 
-<<<<<<< HEAD
   // Create the replacement alloc op.
-  auto newMemRefType = MemRefType::get(newShape, memrefType.getElementType(),
-                                       b.getMultiDimIdentityMap(newRank));
-  auto newAlloc = b.create<AllocOp>(
-      allocOp.getLoc(), newMemRefType, llvm::None,
-      allocOp.getAttrOfType<IntegerAttr>(AllocOp::getAlignmentAttrName()));
-=======
   MemRefType newMemRefType =
       MemRefType::Builder(memrefType)
           .setShape(newShape)
           .setAffineMaps(b.getMultiDimIdentityMap(newRank));
-  auto newAlloc = b.create<AllocOp>(allocOp.getLoc(), newMemRefType);
->>>>>>> 03a2d004
+  auto newAlloc = b.create<AllocOp>(
+      allocOp.getLoc(), newMemRefType, llvm::None,
+      allocOp.getAttrOfType<IntegerAttr>(AllocOp::getAlignmentAttrName()));
 
   // Replace all uses of the old memref.
   if (failed(replaceAllMemRefUsesWith(oldMemRef, /*newMemRef=*/newAlloc,
