--- conflicted
+++ resolved
@@ -17,6 +17,7 @@
 #include "mlir/Analysis/SliceAnalysis.h"
 #include "mlir/Analysis/Utils.h"
 #include "mlir/Dialect/AffineOps/AffineOps.h"
+#include "mlir/Dialect/AffineOps/AffineValueMap.h"
 #include "mlir/Dialect/LoopOps/LoopOps.h"
 #include "mlir/IR/AffineMap.h"
 #include "mlir/IR/BlockAndValueMapping.h"
@@ -1882,12 +1883,8 @@
                                       Block::iterator end,
                                       const AffineCopyOptions &copyOptions,
                                       Optional<Value> filterMemRef,
-<<<<<<< HEAD
                                       DenseSet<Operation *> &copyNests,
                                       SmallVectorImpl<Value> *fastBufs) {
-=======
-                                      DenseSet<Operation *> &copyNests) {
->>>>>>> 07d2cdae
   if (begin == end)
     return 0;
 
@@ -1923,22 +1920,12 @@
   block->walk(begin, end, [&](Operation *opInst) {
     // Gather regions to allocate to buffers in faster memory space.
     if (auto loadOp = dyn_cast<AffineLoadOp>(opInst)) {
-<<<<<<< HEAD
-      if ((filterMemRef.hasValue() &&
-           filterMemRef.getValue() != loadOp.getMemRef()) ||
-=======
       if ((filterMemRef.hasValue() && filterMemRef != loadOp.getMemRef()) ||
->>>>>>> 07d2cdae
           (loadOp.getMemRefType().getMemorySpace() !=
            copyOptions.slowMemorySpace))
         return;
     } else if (auto storeOp = dyn_cast<AffineStoreOp>(opInst)) {
-<<<<<<< HEAD
-      if ((filterMemRef.hasValue() &&
-           filterMemRef.getValue() != storeOp.getMemRef()) ||
-=======
       if ((filterMemRef.hasValue() && filterMemRef != storeOp.getMemRef()) ||
->>>>>>> 07d2cdae
           storeOp.getMemRefType().getMemorySpace() !=
               copyOptions.slowMemorySpace)
         return;
@@ -2076,7 +2063,7 @@
   if (totalCopyBuffersSizeInBytes > copyOptions.fastMemCapacityBytes) {
     StringRef str = "Total size of all copy buffers' for this block "
                     "exceeds fast memory capacity\n";
-    block->getParentOp()->emitError(str);
+    block->getParentOp()->emitWarning(str);
   }
 
   if (fastBufs) {
@@ -2090,7 +2077,6 @@
   return totalCopyBuffersSizeInBytes;
 }
 
-<<<<<<< HEAD
 /// Returns scalars other than other those of index type that are live in to
 /// 'forOp'.
 static void getNonIndexLiveInScalars(AffineForOp forOp,
@@ -2429,7 +2415,8 @@
     *vecMemRefMap = std::move(toVecMemRefMap);
 
   return success();
-=======
+}
+
 /// Gathers all AffineForOps in 'block' at 'currLoopDepth' in 'depthToLoops'.
 static void
 gatherLoopsInBlock(Block *block, unsigned currLoopDepth,
@@ -2458,5 +2445,4 @@
     assert(depthToLoops.back().empty() && "Last loop level is not empty?");
     depthToLoops.pop_back();
   }
->>>>>>> 07d2cdae
 }