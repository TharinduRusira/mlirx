--- conflicted
+++ resolved
@@ -256,13 +256,9 @@
   // Callback to inspect the cache and recompile on demand. This follows Lang's
   // LLJITWithObjectCache example.
   auto compileFunctionCreator = [&](JITTargetMachineBuilder JTMB)
-<<<<<<< HEAD
-      -> Expected<IRCompileLayer::CompileFunction> {
+      -> Expected<std::unique_ptr<IRCompileLayer::IRCompiler>> {
     // Set FPOpFusion to emit FMAs.
     JTMB.getOptions().AllowFPOpFusion = llvm::FPOpFusion::Fast;
-=======
-      -> Expected<std::unique_ptr<IRCompileLayer::IRCompiler>> {
->>>>>>> 9c24fca2
     if (jitCodeGenOptLevel)
       JTMB.setCodeGenOptLevel(jitCodeGenOptLevel.getValue());
     auto TM = JTMB.createTargetMachine();
