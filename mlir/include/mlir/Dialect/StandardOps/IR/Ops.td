--- conflicted
+++ resolved
@@ -1956,12 +1956,7 @@
 // ReturnOp
 //===----------------------------------------------------------------------===//
 
-<<<<<<< HEAD
-def ReturnOp : Std_Op<"return", [NoSideEffect, Terminator]> {
-=======
-def ReturnOp : Std_Op<"return", [NoSideEffect, HasParent<"FuncOp">, ReturnLike,
-                                 Terminator]> {
->>>>>>> c79a366e
+def ReturnOp : Std_Op<"return", [NoSideEffect, ReturnLike, Terminator]> {
   let summary = "return operation";
   let description = [{
     The `return` terminator operation, when enclosed immediately by a function,
@@ -2409,7 +2404,7 @@
 //===----------------------------------------------------------------------===//
 
 def SubViewOp : Std_Op<"subview", [
-    AttrSizedOperandSegments, 
+    AttrSizedOperandSegments,
     DeclareOpInterfaceMethods<ViewLikeOpInterface>,
     NoSideEffect,
   ]> {
