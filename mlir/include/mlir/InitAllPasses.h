//===- LinkAllPassesAndDialects.h - MLIR Registration -----------*- C++ -*-===//
//
// Part of the LLVM Project, under the Apache License v2.0 with LLVM Exceptions.
// See https://llvm.org/LICENSE.txt for license information.
// SPDX-License-Identifier: Apache-2.0 WITH LLVM-exception
//
//===----------------------------------------------------------------------===//
//
// This file defines a helper to trigger the registration of all dialects and
// passes to the system.
//
//===----------------------------------------------------------------------===//

#ifndef MLIR_INITALLPASSES_H_
#define MLIR_INITALLPASSES_H_

#include "mlir/Analysis/Passes.h"
#include "mlir/Conversion/AVX512ToLLVM/ConvertAVX512ToLLVM.h"
#include "mlir/Conversion/GPUToCUDA/GPUToCUDAPass.h"
#include "mlir/Conversion/GPUToNVVM/GPUToNVVMPass.h"
#include "mlir/Conversion/GPUToROCDL/GPUToROCDLPass.h"
#include "mlir/Conversion/GPUToSPIRV/ConvertGPUToSPIRVPass.h"
#include "mlir/Conversion/GPUToVulkan/ConvertGPUToVulkanPass.h"
#include "mlir/Conversion/LinalgToLLVM/LinalgToLLVM.h"
#include "mlir/Conversion/LinalgToSPIRV/LinalgToSPIRVPass.h"
#include "mlir/Conversion/LoopsToGPU/LoopsToGPUPass.h"
#include "mlir/Conversion/StandardToSPIRV/ConvertStandardToSPIRVPass.h"
#include "mlir/Dialect/Affine/Passes.h"
#include "mlir/Dialect/FxpMathOps/Passes.h"
#include "mlir/Dialect/FxpMathOps/Passes.h"
#include "mlir/Dialect/GPU/Passes.h"
#include "mlir/Dialect/LLVMIR/Transforms/LegalizeForExport.h"
#include "mlir/Dialect/Linalg/Passes.h"
#include "mlir/Dialect/LoopOps/Passes.h"
#include "mlir/Dialect/Quant/Passes.h"
#include "mlir/Dialect/SPIRV/Passes.h"
#include "mlir/Quantizer/Transforms/Passes.h"
#include "mlir/Transforms/LocationSnapshot.h"
#include "mlir/Transforms/Passes.h"

#include <cstdlib>

namespace mlir {

// This function may be called to register the MLIR passes with the
// global registry.
// If you're building a compiler, you likely don't need this: you would build a
// pipeline programmatically without the need to register with the global
// registry, since it would already be calling the creation routine of the
// individual passes.
// The global registry is interesting to interact with the command-line tools.
inline void registerAllPasses() {
  // At the moment we still rely on global initializers for registering passes,
  // but we may not do it in the future.
  // We must reference the passes in such a way that compilers will not
  // delete it all as dead code, even with whole program optimization,
  // yet is effectively a NO-OP. As the compiler isn't smart enough
  // to know that getenv() never returns -1, this will do the job.
  if (std::getenv("bar") != (char *)-1)
    return;

  // Init general passes
  createCanonicalizerPass();
  createCSEPass();
  createSuperVectorizePass({});
  createAffineVectorizePass();
  createLoopUnrollPass();
  createLoopUnrollAndJamPass();
  createSimplifyAffineStructuresPass();
  createLoopFusionPass();
  createLoopInvariantCodeMotionPass();
  createAffineLoopInvariantCodeMotionPass();
  createPipelineDataTransferPass();
  createLowerAffinePass();
  createLoopTilingPass(0);
  createLoopCoalescingPass();
  createAffineDataCopyGenerationPass(0, 0);
  createAffineScalarReplacementPass();
  createStripDebugInfoPass();
  createPrintOpStatsPass();
  createInlinerPass();
  createSymbolDCEPass();
  createLocationSnapshotPass({});

<<<<<<< HEAD
  createHigherOrderPolyhedralOptPass();
=======
  // AVX512
  createConvertAVX512ToLLVMPass();
>>>>>>> 7ece7c0f

  // GPUtoRODCLPass
  createLowerGpuOpsToROCDLOpsPass();

  // FxpOpsDialect passes
  fxpmath::createLowerUniformRealMathPass();
  fxpmath::createLowerUniformCastsPass();

  // GPU
  createGpuKernelOutliningPass();
  createSimpleLoopsToGPUPass(0, 0);
  createLoopToGPUPass({}, {});

  // CUDA
  createConvertGpuLaunchFuncToCudaCallsPass();
#if MLIR_CUDA_CONVERSIONS_ENABLED
  createConvertGPUKernelToCubinPass(
      [](const std::string &, Location, StringRef) { return nullptr; });
#endif
  createLowerGpuOpsToNVVMOpsPass();

  // Linalg
  createLinalgFusionPass();
  createLinalgTilingPass();
  createLinalgTilingToParallelLoopsPass();
  createLinalgPromotionPass(0);
  createConvertLinalgToLoopsPass();
  createConvertLinalgToParallelLoopsPass();
  createConvertLinalgToAffineLoopsPass();
  createConvertLinalgToLLVMPass();

  // LLVM
  LLVM::createLegalizeForExportPass();

  // LoopOps
  createParallelLoopFusionPass();
  createParallelLoopSpecializationPass();
  createParallelLoopTilingPass();

  // QuantOps
  quant::createConvertSimulatedQuantPass();
  quant::createConvertConstPass();
  quantizer::createAddDefaultStatsPass();
  quantizer::createRemoveInstrumentationPass();
  quantizer::registerInferQuantizedTypesPass();

  // SPIR-V
  spirv::createDecorateSPIRVCompositeTypeLayoutPass();
  spirv::createLowerABIAttributesPass();
  spirv::createUpdateVersionCapabilityExtensionPass();
  createConvertGPUToSPIRVPass();
  createConvertStandardToSPIRVPass();
  createLegalizeStdOpsForSPIRVLoweringPass();
  createLinalgToSPIRVPass();

  // Vulkan
  createConvertGpuLaunchFuncToVulkanLaunchFuncPass();
  createConvertVulkanLaunchFuncToVulkanCallsPass();
}

} // namespace mlir

#endif // MLIR_INITALLPASSES_H_<|MERGE_RESOLUTION|>--- conflicted
+++ resolved
@@ -82,12 +82,11 @@
   createSymbolDCEPass();
   createLocationSnapshotPass({});
 
-<<<<<<< HEAD
+  // Higher order polyhedral pass.
   createHigherOrderPolyhedralOptPass();
-=======
+
   // AVX512
   createConvertAVX512ToLLVMPass();
->>>>>>> 7ece7c0f
 
   // GPUtoRODCLPass
   createLowerGpuOpsToROCDLOpsPass();
